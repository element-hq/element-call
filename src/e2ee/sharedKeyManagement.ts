/*
Copyright 2023 New Vector Ltd

Licensed under the Apache License, Version 2.0 (the "License");
you may not use this file except in compliance with the License.
You may obtain a copy of the License at

    http://www.apache.org/licenses/LICENSE-2.0

Unless required by applicable law or agreed to in writing, software
distributed under the License is distributed on an "AS IS" BASIS,
WITHOUT WARRANTIES OR CONDITIONS OF ANY KIND, either express or implied.
See the License for the specific language governing permissions and
limitations under the License.
*/

import { useEffect, useMemo } from "react";

<<<<<<< HEAD
import { useLocalStorage } from "../useLocalStorage";
=======
import { useEnableE2EE } from "../settings/useSetting";
import { setLocalStorageItem, useLocalStorage } from "../useLocalStorage";
>>>>>>> e86f9b77
import { useClient } from "../ClientContext";
import { useUrlParams } from "../UrlParams";
import { widget } from "../widget";

export const getRoomSharedKeyLocalStorageKey = (roomId: string): string =>
  `room-shared-key-${roomId}`;

<<<<<<< HEAD
const useInternalRoomSharedKey = (
  roomId: string,
): [string | null, (value: string) => void] => {
  const key = useMemo(() => getRoomSharedKeyLocalStorageKey(roomId), [roomId]);
  const [roomSharedKey, setRoomSharedKey] = useLocalStorage(key);

  return [roomSharedKey, setRoomSharedKey];
=======
const useInternalRoomSharedKey = (roomId: string): string | null => {
  const key = getRoomSharedKeyLocalStorageKey(roomId);
  const [e2eeEnabled] = useEnableE2EE();
  const roomSharedKey = useLocalStorage(key)[0];

  return e2eeEnabled ? roomSharedKey : null;
>>>>>>> e86f9b77
};

/**
 * Extracts the room password from the URL if one is present, saving it in localstorage
 * and returning it in a tuple with the corresponding room ID from the URL.
 * @returns A tuple of the roomId and password from the URL if the URL has both,
 *          otherwise [undefined, undefined]
 */
const useKeyFromUrl = (): [string, string] | [undefined, undefined] => {
  const urlParams = useUrlParams();

  useEffect(() => {
    if (!urlParams.password || !urlParams.roomId) return;
    if (!urlParams.roomId) return;

    setLocalStorageItem(
      // We set the Item by only using data from the url. This way we
      // make sure, we always have matching pairs in the LocalStorage,
      // as they occur in the call links.
      getRoomSharedKeyLocalStorageKey(urlParams.roomId),
      urlParams.password,
    );
  }, [urlParams]);

  return urlParams.roomId && urlParams.password
    ? [urlParams.roomId, urlParams.password]
    : [undefined, undefined];
};

export const useRoomSharedKey = (roomId: string): string | undefined => {
  // make sure we've extracted the key from the URL first
  // (and we still need to take the value it returns because
  // the effect won't run in time for it to save to localstorage in
  // time for us to read it out again).
  const [urlRoomId, passwordFormUrl] = useKeyFromUrl();

  const storedPassword = useInternalRoomSharedKey(roomId);

  if (storedPassword) return storedPassword;
  if (urlRoomId === roomId) return passwordFormUrl;
  return undefined;
};

export const useIsRoomE2EE = (roomId: string): boolean | null => {
  const { client } = useClient();
  const room = useMemo(() => client?.getRoom(roomId) ?? null, [roomId, client]);
  // For now, rooms in widget mode are never considered encrypted.
  // In the future, when widget mode gains encryption support, then perhaps we
  // should inspect the e2eEnabled URL parameter here?
  return useMemo(
    () => widget === null && (room === null || !room.getCanonicalAlias()),
    [room],
  );
};<|MERGE_RESOLUTION|>--- conflicted
+++ resolved
@@ -16,12 +16,7 @@
 
 import { useEffect, useMemo } from "react";
 
-<<<<<<< HEAD
-import { useLocalStorage } from "../useLocalStorage";
-=======
-import { useEnableE2EE } from "../settings/useSetting";
 import { setLocalStorageItem, useLocalStorage } from "../useLocalStorage";
->>>>>>> e86f9b77
 import { useClient } from "../ClientContext";
 import { useUrlParams } from "../UrlParams";
 import { widget } from "../widget";
@@ -29,22 +24,11 @@
 export const getRoomSharedKeyLocalStorageKey = (roomId: string): string =>
   `room-shared-key-${roomId}`;
 
-<<<<<<< HEAD
-const useInternalRoomSharedKey = (
-  roomId: string,
-): [string | null, (value: string) => void] => {
-  const key = useMemo(() => getRoomSharedKeyLocalStorageKey(roomId), [roomId]);
-  const [roomSharedKey, setRoomSharedKey] = useLocalStorage(key);
-
-  return [roomSharedKey, setRoomSharedKey];
-=======
 const useInternalRoomSharedKey = (roomId: string): string | null => {
   const key = getRoomSharedKeyLocalStorageKey(roomId);
-  const [e2eeEnabled] = useEnableE2EE();
   const roomSharedKey = useLocalStorage(key)[0];
 
-  return e2eeEnabled ? roomSharedKey : null;
->>>>>>> e86f9b77
+  return roomSharedKey;
 };
 
 /**
