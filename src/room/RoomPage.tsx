--- conflicted
+++ resolved
@@ -30,23 +30,10 @@
 import { AppSelectionModal } from "./AppSelectionModal";
 
 export const RoomPage: FC = () => {
-<<<<<<< HEAD
-  const { isEmbedded, preload, hideHeader, isPtt, displayName } =
-    useUrlParams();
+  const { isEmbedded, preload, hideHeader, displayName } = useUrlParams();
 
   const { roomAlias, roomId, viaServers } = useRoomIdentifier();
 
-=======
-  const {
-    roomAlias,
-    roomId,
-    viaServers,
-    isEmbedded,
-    preload,
-    hideHeader,
-    displayName,
-  } = useUrlParams();
->>>>>>> f3e8ee69
   const roomIdOrAlias = roomId ?? roomAlias;
   if (!roomIdOrAlias) {
     console.error("No room specified");
