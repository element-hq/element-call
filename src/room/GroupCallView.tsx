--- conflicted
+++ resolved
@@ -124,8 +124,7 @@
   latestMuteStates.current = muteStates;
 
   useEffect(() => {
-<<<<<<< HEAD
-    // this effect is only if we don't want to show the lobby
+    // this effect is only if we don't want to show the lobby (skipLobby = true)
     if (!skipLobby) return;
 
     const defaultDeviceSetup = async (
@@ -154,40 +153,6 @@
           );
           latestDevices.current!.audioInput.select(deviceId);
           latestMuteStates.current!.audio.setEnabled?.(true);
-=======
-    if (widget && preload) {
-      // In preload mode, wait for a join action before entering
-      const onJoin = async (
-        ev: CustomEvent<IWidgetApiRequest>,
-      ): Promise<void> => {
-        // XXX: I think this is broken currently - LiveKit *won't* request
-        // permissions and give you device names unless you specify a kind, but
-        // here we want all kinds of devices. This needs a fix in livekit-client
-        // for the following name-matching logic to do anything useful.
-        const devices = await Room.getLocalDevices(undefined, true);
-
-        const { audioInput, videoInput } = ev.detail
-          .data as unknown as JoinCallData;
-
-        if (audioInput === null) {
-          latestMuteStates.current!.audio.setEnabled?.(false);
-        } else {
-          const deviceId = await findDeviceByName(
-            audioInput,
-            "audioinput",
-            devices,
-          );
-          if (!deviceId) {
-            logger.warn("Unknown audio input: " + audioInput);
-            latestMuteStates.current!.audio.setEnabled?.(false);
-          } else {
-            logger.debug(
-              `Found audio input ID ${deviceId} for name ${audioInput}`,
-            );
-            latestDevices.current!.audioInput.select(deviceId);
-            latestMuteStates.current!.audio.setEnabled?.(true);
-          }
->>>>>>> 62471dcd
         }
       }
 
@@ -203,29 +168,11 @@
           logger.warn("Unknown video input: " + videoInput);
           latestMuteStates.current!.video.setEnabled?.(false);
         } else {
-<<<<<<< HEAD
           logger.debug(
             `Found video input ID ${deviceId} for name ${videoInput}`
           );
           latestDevices.current!.videoInput.select(deviceId);
           latestMuteStates.current!.video.setEnabled?.(true);
-=======
-          const deviceId = await findDeviceByName(
-            videoInput,
-            "videoinput",
-            devices,
-          );
-          if (!deviceId) {
-            logger.warn("Unknown video input: " + videoInput);
-            latestMuteStates.current!.video.setEnabled?.(false);
-          } else {
-            logger.debug(
-              `Found video input ID ${deviceId} for name ${videoInput}`,
-            );
-            latestDevices.current!.videoInput.select(deviceId);
-            latestMuteStates.current!.video.setEnabled?.(true);
-          }
->>>>>>> 62471dcd
         }
       }
     };
@@ -234,16 +181,6 @@
       const onJoin = async (ev: CustomEvent<IWidgetApiRequest>) => {
         defaultDeviceSetup(ev.detail.data as unknown as JoinCallData);
         enterRTCSession(rtcSession);
-<<<<<<< HEAD
-=======
-
-        PosthogAnalytics.instance.eventCallEnded.cacheStartCall(new Date());
-        // we only have room sessions right now, so call ID is the emprty string - we use the room ID
-        PosthogAnalytics.instance.eventCallStarted.track(
-          rtcSession.room.roomId,
-        );
-
->>>>>>> 62471dcd
         await Promise.all([
           widget!.api.setAlwaysOnScreen(true),
           widget!.api.transport.reply(ev.detail, {}),
