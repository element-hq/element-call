--- conflicted
+++ resolved
@@ -25,23 +25,16 @@
 import { usePreventScroll } from "@react-aria/overlays";
 import classNames from "classnames";
 import { Room, Track } from "livekit-client";
-import { JoinRule } from "matrix-js-sdk/src/@types/partials";
 import { MatrixClient } from "matrix-js-sdk/src/client";
 import { RoomMember } from "matrix-js-sdk/src/models/room-member";
 import { GroupCall } from "matrix-js-sdk/src/webrtc/groupCall";
 import React, { useCallback, useEffect, useMemo, useRef } from "react";
 import { useTranslation } from "react-i18next";
-<<<<<<< HEAD
 import useMeasure from "react-use-measure";
-
-import type { IWidgetApiRequest } from "matrix-widget-api";
-import { Avatar } from "../Avatar";
-=======
 import { OverlayTriggerState } from "@react-stately/overlays";
 import { JoinRule } from "matrix-js-sdk/src/@types/partials";
 
 import type { IWidgetApiRequest } from "matrix-widget-api";
-import styles from "./InCallView.module.css";
 import {
   HangupButton,
   MicButton,
@@ -50,7 +43,6 @@
   SettingsButton,
   InviteButton,
 } from "../button";
->>>>>>> f070ab7f
 import {
   Header,
   LeftNav,
@@ -58,74 +50,35 @@
   RoomHeaderInfo,
   VersionMismatchWarning,
 } from "../Header";
-<<<<<<< HEAD
-import { useModalTriggerState } from "../Modal";
-import { PosthogAnalytics } from "../PosthogAnalytics";
-=======
 import {
   VideoGrid,
   useVideoGridLayout,
-  ChildrenProperties,
+  TileDescriptor,
 } from "../video-grid/VideoGrid";
-import { VideoTileContainer } from "../video-grid/VideoTileContainer";
-import { GroupCallInspector } from "./GroupCallInspector";
-import { GridLayoutMenu } from "./GridLayoutMenu";
 import { Avatar } from "../Avatar";
-import { useMediaHandler } from "../settings/useMediaHandler";
-import {
-  useNewGrid,
-  useShowInspector,
-  useSpatialAudio,
-} from "../settings/useSetting";
+import { useNewGrid, useShowInspector } from "../settings/useSetting";
 import { useModalTriggerState } from "../Modal";
-import { useAudioContext } from "../video-grid/useMediaStream";
-import { useFullscreen } from "../video-grid/useFullscreen";
 import { PosthogAnalytics } from "../analytics/PosthogAnalytics";
-import { widget, ElementWidgetActions } from "../widget";
-import { useJoinRule } from "./useJoinRule";
->>>>>>> f070ab7f
 import { useUrlParams } from "../UrlParams";
-import { UserMenuContainer } from "../UserMenuContainer";
-import {
-  HangupButton,
-  MicButton,
-  ScreenshareButton,
-  VideoButton,
-} from "../button";
 import { MediaDevicesState } from "../settings/mediaDevices";
 import { useRageshakeRequestModal } from "../settings/submit-rageshake";
-import { useShowInspector } from "../settings/useSetting";
 import { useCallViewKeyboardShortcuts } from "../useCallViewKeyboardShortcuts";
 import { usePrefersReducedMotion } from "../usePrefersReducedMotion";
-import {
-  TileDescriptor,
-  VideoGrid,
-  useVideoGridLayout,
-} from "../video-grid/VideoGrid";
 import { ItemData, VideoTileContainer } from "../video-grid/VideoTileContainer";
 import { ElementWidgetActions, widget } from "../widget";
 import { GridLayoutMenu } from "./GridLayoutMenu";
 import { GroupCallInspector } from "./GroupCallInspector";
 import styles from "./InCallView.module.css";
-import { OverflowMenu } from "./OverflowMenu";
 import { RageshakeRequestModal } from "./RageshakeRequestModal";
 import { MatrixInfo } from "./VideoPreview";
 import { useJoinRule } from "./useJoinRule";
 import { ParticipantInfo } from "./useGroupCall";
-<<<<<<< HEAD
 import { TileContent } from "../video-grid/VideoTile";
 import { Config } from "../config/Config";
-=======
-import { TileDescriptor } from "../video-grid/TileDescriptor";
-import { AudioSink } from "../video-grid/AudioSink";
-import { useCallViewKeyboardShortcuts } from "../useCallViewKeyboardShortcuts";
 import { NewVideoGrid } from "../video-grid/NewVideoGrid";
 import { OTelGroupCallMembership } from "../otel/OTelGroupCallMembership";
 import { SettingsModal } from "../settings/SettingsModal";
 import { InviteModal } from "./InviteModal";
-import { useRageshakeRequestModal } from "../settings/submit-rageshake";
-import { RageshakeRequestModal } from "./RageshakeRequestModal";
->>>>>>> f070ab7f
 
 const canScreenshare = "getDisplayMedia" in (navigator.mediaDevices ?? {});
 // There is currently a bug in Safari our our code with cloning and sending MediaStreams
@@ -140,14 +93,10 @@
   onLeave: () => void;
   unencryptedEventsFromUsers: Set<string>;
   hideHeader: boolean;
-<<<<<<< HEAD
-
   matrixInfo: MatrixInfo;
   mediaDevices: MediaDevicesState;
   livekitRoom: Room;
-=======
   otelGroupCallMembership: OTelGroupCallMembership;
->>>>>>> f070ab7f
 }
 
 export function InCallView({
@@ -157,13 +106,10 @@
   onLeave,
   unencryptedEventsFromUsers,
   hideHeader,
-<<<<<<< HEAD
   matrixInfo,
   mediaDevices,
   livekitRoom,
-=======
   otelGroupCallMembership,
->>>>>>> f070ab7f
 }: Props) {
   const { t } = useTranslation();
   usePreventScroll();
@@ -229,7 +175,6 @@
 
   const { hideScreensharing } = useUrlParams();
 
-<<<<<<< HEAD
   const {
     isMicrophoneEnabled,
     isCameraEnabled,
@@ -243,24 +188,17 @@
   const toggleCamera = useCallback(async () => {
     await localParticipant.setCameraEnabled(!isCameraEnabled);
   }, [localParticipant, isCameraEnabled]);
-  const toggleScreenSharing = useCallback(async () => {
+  const toggleScreensharing = useCallback(async () => {
     await localParticipant.setScreenShareEnabled(!isScreenShareEnabled);
   }, [localParticipant, isScreenShareEnabled]);
 
+  const joinRule = useJoinRule(groupCall.room);
+
   useCallViewKeyboardShortcuts(
-    !feedbackModalState.isOpen,
+    containerRef1,
     toggleMicrophone,
     toggleCamera,
     async (muted) => await localParticipant.setMicrophoneEnabled(!muted)
-=======
-  const joinRule = useJoinRule(groupCall.room);
-
-  useCallViewKeyboardShortcuts(
-    containerRef1,
-    toggleMicrophoneMuted,
-    toggleLocalVideoMuted,
-    setMicrophoneMuted
->>>>>>> f070ab7f
   );
 
   useEffect(() => {
@@ -301,6 +239,18 @@
 
   const reducedControls = boundsValid && bounds.width <= 400;
   const noControls = reducedControls && bounds.height <= 400;
+
+  const items = useParticipantTiles(livekitRoom, participants);
+
+  // The maximised participant is the focused (active) participant, given the
+  // window is too small to show everyone
+  const maximisedParticipant = useMemo(
+    () =>
+      noControls
+        ? items.find((item) => item.focused) ?? items.at(0) ?? null
+        : null,
+    [noControls, items]
+  );
 
   const renderAvatar = useCallback(
     (roomMember: RoomMember, width: number, height: number) => {
@@ -324,8 +274,6 @@
   const Grid = newGrid ? NewVideoGrid : VideoGrid;
   const prefersReducedMotion = usePrefersReducedMotion();
 
-  const items = useParticipantTiles(livekitRoom, participants);
-
   const renderContent = (): JSX.Element => {
     if (items.length === 0) {
       return (
@@ -334,26 +282,19 @@
         </div>
       );
     }
-<<<<<<< HEAD
-=======
     if (maximisedParticipant) {
       return (
         <VideoTileContainer
           targetHeight={bounds.height}
           targetWidth={bounds.width}
           key={maximisedParticipant.id}
-          item={maximisedParticipant}
+          item={maximisedParticipant.data}
           getAvatar={renderAvatar}
-          audioContext={audioContext}
-          audioDestination={audioDestination}
           disableSpeakingIndicator={true}
           maximised={Boolean(maximisedParticipant)}
-          fullscreen={maximisedParticipant === fullscreenParticipant}
-          onFullscreen={toggleFullscreen}
         />
       );
     }
->>>>>>> f070ab7f
 
     return (
       <Grid
@@ -361,14 +302,8 @@
         layout={layout}
         disableAnimations={prefersReducedMotion || isSafari}
       >
-<<<<<<< HEAD
         {(child) => (
           <VideoTileContainer
-=======
-        {({ item, ...rest }: ChildrenProperties) => (
-          <VideoTileContainer
-            item={item}
->>>>>>> f070ab7f
             getAvatar={renderAvatar}
             item={child.data}
             {...child}
@@ -417,79 +352,24 @@
     [styles.maximised]: undefined,
   });
 
-<<<<<<< HEAD
-=======
-  // If spatial audio is disabled, we render one audio tag for each participant
-  // (with spatial audio, all the audio goes via the Web Audio API)
-  // We also do this if there's a feed maximised because we only trigger spatial
-  // audio rendering for feeds that we're displaying, which will need to be fixed
-  // once we start having more participants than we can fit on a screen, but this
-  // is a workaround for now.
-  const { audioOutput } = useMediaHandler();
-  const audioElements: JSX.Element[] = [];
-  if (!spatialAudio || maximisedParticipant) {
-    for (const item of items) {
-      audioElements.push(
-        <AudioSink
-          tileDescriptor={item}
-          audioOutput={audioOutput}
-          otelGroupCallMembership={otelGroupCallMembership}
-          key={item.id}
-        />
-      );
-    }
-  }
-
->>>>>>> f070ab7f
   let footer: JSX.Element | null;
 
   if (noControls) {
     footer = null;
-<<<<<<< HEAD
-  } else if (reducedControls) {
-    footer = (
-      <div className={styles.footer}>
-        <MicButton muted={!isMicrophoneEnabled} onPress={toggleMicrophone} />
-        <VideoButton muted={!isCameraEnabled} onPress={toggleCamera} />
-        <HangupButton onPress={onLeave} />
-      </div>
-    );
-  } else {
-    footer = (
-      <div className={styles.footer}>
-        <MicButton muted={!isMicrophoneEnabled} onPress={toggleMicrophone} />
-        <VideoButton muted={!isCameraEnabled} onPress={toggleCamera} />
-        {canScreenshare && !hideScreensharing && !isSafari && (
-          <ScreenshareButton
-            enabled={isScreenShareEnabled}
-            onPress={toggleScreenSharing}
-          />
-        )}
-        <OverflowMenu
-          roomId={matrixInfo.roomId}
-          mediaDevices={mediaDevices}
-          inCall
-          showInvite={joinRule === JoinRule.Public}
-          feedbackModalState={feedbackModalState}
-          feedbackModalProps={feedbackModalProps}
-        />
-        <HangupButton onPress={onLeave} />
-      </div>
-=======
   } else {
     const buttons: JSX.Element[] = [];
 
     buttons.push(
       <MicButton
         key="1"
-        muted={microphoneMuted}
-        onPress={toggleMicrophoneMuted}
+        muted={!isMicrophoneEnabled}
+        onPress={toggleMicrophone}
         data-testid="incall_mute"
       />,
       <VideoButton
         key="2"
-        muted={localVideoMuted}
-        onPress={toggleLocalVideoMuted}
+        muted={!isCameraEnabled}
+        onPress={toggleCamera}
         data-testid="incall_videomute"
       />
     );
@@ -499,7 +379,7 @@
         buttons.push(
           <ScreenshareButton
             key="3"
-            enabled={isScreensharing}
+            enabled={isScreenShareEnabled}
             onPress={toggleScreensharing}
             data-testid="incall_screenshare"
           />
@@ -512,7 +392,6 @@
 
     buttons.push(
       <HangupButton key="6" onPress={onLeave} data-testid="incall_leave" />
->>>>>>> f070ab7f
     );
     footer = <div className={styles.footer}>{buttons}</div>;
   }
@@ -552,18 +431,22 @@
       {rageshakeRequestModalState.isOpen && !noControls && (
         <RageshakeRequestModal
           {...rageshakeRequestModalProps}
-          roomIdOrAlias={matrixInfo.roomId}
+          roomIdOrAlias={matrixInfo.roomIdOrAlias}
         />
       )}
       {settingsModalState.isOpen && (
         <SettingsModal
           client={client}
           roomId={groupCall.room.roomId}
+          mediaDevices={mediaDevices}
           {...settingsModalProps}
         />
       )}
       {inviteModalState.isOpen && (
-        <InviteModal roomIdOrAlias={roomIdOrAlias} {...inviteModalProps} />
+        <InviteModal
+          roomIdOrAlias={matrixInfo.roomIdOrAlias}
+          {...inviteModalProps}
+        />
       )}
     </div>
   );
@@ -595,6 +478,7 @@
           focused: false,
           local: sfuParticipant.isLocal,
           data: {
+            id,
             member,
             sfuParticipant,
             content: TileContent.UserMedia,
