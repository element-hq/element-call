/*
Copyright 2022 - 2023 New Vector Ltd

Licensed under the Apache License, Version 2.0 (the "License");
you may not use this file except in compliance with the License.
You may obtain a copy of the License at

    http://www.apache.org/licenses/LICENSE-2.0

Unless required by applicable law or agreed to in writing, software
distributed under the License is distributed on an "AS IS" BASIS,
WITHOUT WARRANTIES OR CONDITIONS OF ANY KIND, either express or implied.
See the License for the specific language governing permissions and
limitations under the License.
*/

import { ResizeObserver } from "@juggle/resize-observer";
import {
  useLiveKitRoom,
  useLocalParticipant,
  useParticipants,
  useToken,
  useTracks,
} from "@livekit/components-react";
import { usePreventScroll } from "@react-aria/overlays";
import classNames from "classnames";
import { Room, Track } from "livekit-client";
import { MatrixClient } from "matrix-js-sdk/src/client";
import { RoomMember } from "matrix-js-sdk/src/models/room-member";
import { GroupCall } from "matrix-js-sdk/src/webrtc/groupCall";
import React, { useCallback, useEffect, useMemo, useRef } from "react";
import { useTranslation } from "react-i18next";
import useMeasure from "react-use-measure";
import { OverlayTriggerState } from "@react-stately/overlays";
import { JoinRule } from "matrix-js-sdk/src/@types/partials";

import type { IWidgetApiRequest } from "matrix-widget-api";
<<<<<<< HEAD
=======
import {
  HangupButton,
  MicButton,
  VideoButton,
  ScreenshareButton,
  SettingsButton,
  InviteButton,
} from "../button";
>>>>>>> 142605a3
import {
  Header,
  LeftNav,
  RightNav,
  RoomHeaderInfo,
  VersionMismatchWarning,
} from "../Header";
import {
  VideoGrid,
  useVideoGridLayout,
  TileDescriptor,
} from "../video-grid/VideoGrid";
import { Avatar } from "../Avatar";
import { useNewGrid, useShowInspector } from "../settings/useSetting";
import { useModalTriggerState } from "../Modal";
import { PosthogAnalytics } from "../analytics/PosthogAnalytics";
import { useUrlParams } from "../UrlParams";
import { MediaDevicesState } from "../settings/mediaDevices";
import { useRageshakeRequestModal } from "../settings/submit-rageshake";
import { useCallViewKeyboardShortcuts } from "../useCallViewKeyboardShortcuts";
import { usePrefersReducedMotion } from "../usePrefersReducedMotion";
import { ItemData, VideoTileContainer } from "../video-grid/VideoTileContainer";
import { ElementWidgetActions, widget } from "../widget";
import { GridLayoutMenu } from "./GridLayoutMenu";
import { GroupCallInspector } from "./GroupCallInspector";
import styles from "./InCallView.module.css";
import { RageshakeRequestModal } from "./RageshakeRequestModal";
import { MatrixInfo } from "./VideoPreview";
import { useJoinRule } from "./useJoinRule";
import { ParticipantInfo } from "./useGroupCall";
import { TileContent } from "../video-grid/VideoTile";
import { Config } from "../config/Config";
import { NewVideoGrid } from "../video-grid/NewVideoGrid";
import { OTelGroupCallMembership } from "../otel/OTelGroupCallMembership";
import { SettingsModal } from "../settings/SettingsModal";
import { InviteModal } from "./InviteModal";

const canScreenshare = "getDisplayMedia" in (navigator.mediaDevices ?? {});
// There is currently a bug in Safari our our code with cloning and sending MediaStreams
// or with getUsermedia and getDisplaymedia being used within the same session.
// For now we can disable screensharing in Safari.
const isSafari = /^((?!chrome|android).)*safari/i.test(navigator.userAgent);

interface LocalUserChoices {
  videoMuted: boolean;
  audioMuted: boolean;
}

interface Props {
  client: MatrixClient;
  groupCall: GroupCall;
  participants: Map<RoomMember, Map<string, ParticipantInfo>>;
  onLeave: () => void;
  unencryptedEventsFromUsers: Set<string>;
  hideHeader: boolean;
  matrixInfo: MatrixInfo;
  mediaDevices: MediaDevicesState;
  livekitRoom: Room;
  userChoices: LocalUserChoices;
  otelGroupCallMembership: OTelGroupCallMembership;
}

export function InCallView({
  client,
  groupCall,
  participants,
  onLeave,
  unencryptedEventsFromUsers,
  hideHeader,
  matrixInfo,
  mediaDevices,
  livekitRoom,
  userChoices,
  otelGroupCallMembership,
}: Props) {
  const { t } = useTranslation();
  usePreventScroll();

  const containerRef1 = useRef<HTMLDivElement | null>(null);
  const [containerRef2, bounds] = useMeasure({ polyfill: ResizeObserver });
  const boundsValid = bounds.height > 0;
  // Merge the refs so they can attach to the same element
  const containerRef = useCallback(
    (el: HTMLDivElement) => {
      containerRef1.current = el;
      containerRef2(el);
    },
    [containerRef1, containerRef2]
  );

  const userId = client.getUserId();
  const deviceId = client.getDeviceId();
  const options = useMemo(
    () => ({
      userInfo: {
        name: matrixInfo.userName,
        identity: `${userId}:${deviceId}`,
      },
    }),
    [matrixInfo.userName, userId, deviceId]
  );
  const token = useToken(
    `${Config.get().livekit.jwt_service_url}/token`,
    matrixInfo.roomName,
    options
  );

  // Uses a hook to connect to the LiveKit room (on unmount the room will be left) and publish local media tracks (default).
  useLiveKitRoom({
    token,
    serverUrl: Config.get().livekit.server_url,
    room: livekitRoom,
    audio: !userChoices.audioMuted,
    video: !userChoices.videoMuted,
    onConnected: () => {
      console.log("connected to LiveKit room");
    },
    onDisconnected: () => {
      console.log("disconnected from LiveKit room");
    },
    onError: (err) => {
      console.error("error connecting to LiveKit room", err);
    },
  });

  const screenSharingTracks = useTracks(
    [{ source: Track.Source.ScreenShare, withPlaceholder: false }],
    {
      room: livekitRoom,
    }
  );
  const { layout, setLayout } = useVideoGridLayout(
    screenSharingTracks.length > 0
  );

  const [showInspector] = useShowInspector();

  const { hideScreensharing } = useUrlParams();

  const {
    isMicrophoneEnabled,
    isCameraEnabled,
    isScreenShareEnabled,
    localParticipant,
  } = useLocalParticipant({ room: livekitRoom });

  const toggleMicrophone = useCallback(async () => {
    await localParticipant.setMicrophoneEnabled(!isMicrophoneEnabled);
  }, [localParticipant, isMicrophoneEnabled]);
  const toggleCamera = useCallback(async () => {
    await localParticipant.setCameraEnabled(!isCameraEnabled);
  }, [localParticipant, isCameraEnabled]);
  const toggleScreensharing = useCallback(async () => {
    await localParticipant.setScreenShareEnabled(!isScreenShareEnabled);
  }, [localParticipant, isScreenShareEnabled]);

  const joinRule = useJoinRule(groupCall.room);

  useCallViewKeyboardShortcuts(
    containerRef1,
    toggleMicrophone,
    toggleCamera,
    async (muted) => await localParticipant.setMicrophoneEnabled(!muted)
  );

  useEffect(() => {
    widget?.api.transport.send(
      layout === "freedom"
        ? ElementWidgetActions.TileLayout
        : ElementWidgetActions.SpotlightLayout,
      {}
    );
  }, [layout]);

  useEffect(() => {
    if (widget) {
      const onTileLayout = async (ev: CustomEvent<IWidgetApiRequest>) => {
        setLayout("freedom");
        await widget.api.transport.reply(ev.detail, {});
      };
      const onSpotlightLayout = async (ev: CustomEvent<IWidgetApiRequest>) => {
        setLayout("spotlight");
        await widget.api.transport.reply(ev.detail, {});
      };

      widget.lazyActions.on(ElementWidgetActions.TileLayout, onTileLayout);
      widget.lazyActions.on(
        ElementWidgetActions.SpotlightLayout,
        onSpotlightLayout
      );

      return () => {
        widget.lazyActions.off(ElementWidgetActions.TileLayout, onTileLayout);
        widget.lazyActions.off(
          ElementWidgetActions.SpotlightLayout,
          onSpotlightLayout
        );
      };
    }
  }, [setLayout]);

  const reducedControls = boundsValid && bounds.width <= 400;
  const noControls = reducedControls && bounds.height <= 400;

<<<<<<< HEAD
=======
  const items = useParticipantTiles(livekitRoom, participants);

  // The maximised participant is the focused (active) participant, given the
  // window is too small to show everyone
  const maximisedParticipant = useMemo(
    () =>
      noControls
        ? items.find((item) => item.focused) ?? items.at(0) ?? null
        : null,
    [noControls, items]
  );

  const renderAvatar = useCallback(
    (roomMember: RoomMember, width: number, height: number) => {
      const avatarUrl = roomMember.getMxcAvatarUrl();
      const size = Math.round(Math.min(width, height) / 2);

      return (
        <Avatar
          key={roomMember.userId}
          size={size}
          src={avatarUrl ?? undefined}
          fallback={roomMember.name.slice(0, 1).toUpperCase()}
          className={styles.avatar}
        />
      );
    },
    []
  );

  const [newGrid] = useNewGrid();
  const Grid = newGrid ? NewVideoGrid : VideoGrid;
>>>>>>> 142605a3
  const prefersReducedMotion = usePrefersReducedMotion();

  const renderContent = (): JSX.Element => {
    if (items.length === 0) {
      return (
        <div className={styles.centerMessage}>
          <p>{t("Waiting for other participants…")}</p>
        </div>
      );
    }
    if (maximisedParticipant) {
      return (
        <VideoTileContainer
          targetHeight={bounds.height}
          targetWidth={bounds.width}
          key={maximisedParticipant.id}
          item={maximisedParticipant.data}
          getAvatar={renderAvatar}
          disableSpeakingIndicator={true}
          maximised={Boolean(maximisedParticipant)}
        />
      );
    }

    return (
      <Grid
        items={items}
        layout={layout}
        disableAnimations={prefersReducedMotion || isSafari}
      >
<<<<<<< HEAD
        {(child) => <VideoTileContainer item={child.data} {...child} />}
      </VideoGrid>
=======
        {(child) => (
          <VideoTileContainer
            getAvatar={renderAvatar}
            item={child.data}
            {...child}
          />
        )}
      </Grid>
>>>>>>> 142605a3
    );
  };

  const {
    modalState: rageshakeRequestModalState,
    modalProps: rageshakeRequestModalProps,
  } = useRageshakeRequestModal(groupCall.room.roomId);

  const {
    modalState: settingsModalState,
    modalProps: settingsModalProps,
  }: {
    modalState: OverlayTriggerState;
    modalProps: {
      isOpen: boolean;
      onClose: () => void;
    };
  } = useModalTriggerState();

  const openSettings = useCallback(() => {
    settingsModalState.open();
  }, [settingsModalState]);

  const {
    modalState: inviteModalState,
    modalProps: inviteModalProps,
  }: {
    modalState: OverlayTriggerState;
    modalProps: {
      isOpen: boolean;
      onClose: () => void;
    };
  } = useModalTriggerState();

  const openInvite = useCallback(() => {
    inviteModalState.open();
  }, [inviteModalState]);

  const containerClasses = classNames(styles.inRoom, {
    [styles.maximised]: undefined,
  });

  let footer: JSX.Element | null;

  if (noControls) {
    footer = null;
  } else {
    const buttons: JSX.Element[] = [];

    buttons.push(
      <MicButton
        key="1"
        muted={!isMicrophoneEnabled}
        onPress={toggleMicrophone}
        data-testid="incall_mute"
      />,
      <VideoButton
        key="2"
        muted={!isCameraEnabled}
        onPress={toggleCamera}
        data-testid="incall_videomute"
      />
    );

    if (!reducedControls) {
      if (canScreenshare && !hideScreensharing && !isSafari) {
        buttons.push(
          <ScreenshareButton
            key="3"
            enabled={isScreenShareEnabled}
            onPress={toggleScreensharing}
            data-testid="incall_screenshare"
          />
        );
      }
      if (!maximisedParticipant) {
        buttons.push(<SettingsButton key="4" onPress={openSettings} />);
      }
    }

    buttons.push(
      <HangupButton key="6" onPress={onLeave} data-testid="incall_leave" />
    );
    footer = <div className={styles.footer}>{buttons}</div>;
  }

  return (
    <div className={containerClasses} ref={containerRef}>
      {!hideHeader && (
        <Header>
          <LeftNav>
            <RoomHeaderInfo
              roomName={matrixInfo.roomName}
              avatarUrl={matrixInfo.avatarUrl}
            />
            <VersionMismatchWarning
              users={unencryptedEventsFromUsers}
              room={groupCall.room}
            />
          </LeftNav>
          <RightNav>
            <GridLayoutMenu layout={layout} setLayout={setLayout} />
            {joinRule === JoinRule.Public && (
              <InviteButton variant="icon" onClick={openInvite} />
            )}
          </RightNav>
        </Header>
      )}
      <div className={styles.controlsOverlay}>
        {renderContent()}
        {footer}
      </div>
      <GroupCallInspector
        client={client}
        groupCall={groupCall}
        otelGroupCallMembership={otelGroupCallMembership}
        show={showInspector}
      />
      {rageshakeRequestModalState.isOpen && !noControls && (
        <RageshakeRequestModal
          {...rageshakeRequestModalProps}
          roomIdOrAlias={matrixInfo.roomIdOrAlias}
        />
      )}
      {settingsModalState.isOpen && (
        <SettingsModal
          client={client}
          roomId={groupCall.room.roomId}
          mediaDevices={mediaDevices}
          {...settingsModalProps}
        />
      )}
      {inviteModalState.isOpen && (
        <InviteModal
          roomIdOrAlias={matrixInfo.roomIdOrAlias}
          {...inviteModalProps}
        />
      )}
    </div>
  );
}

function useParticipantTiles(
  livekitRoom: Room,
  participants: Map<RoomMember, Map<string, ParticipantInfo>>
): TileDescriptor<ItemData>[] {
  const sfuParticipants = useParticipants({
    room: livekitRoom,
  });

  const items = useMemo(() => {
    // The IDs of the participants who published membership event to the room (i.e. are present from Matrix perspective).
    const matrixParticipants: Map<string, RoomMember> = new Map(
      [...participants.entries()].flatMap(([user, devicesMap]) => {
        return [...devicesMap.keys()].map((deviceId) => [
          `${user.userId}:${deviceId}`,
          user,
        ]);
      })
    );

    // Iterate over SFU participants (those who actually are present from the SFU perspective) and create tiles for them.
    const tiles: TileDescriptor<ItemData>[] = sfuParticipants.flatMap(
      (sfuParticipant) => {
        const id = sfuParticipant.identity;
        const member = matrixParticipants.get(id);

        const userMediaTile = {
          id,
          focused: false,
          local: sfuParticipant.isLocal,
          data: {
            id,
            member,
            sfuParticipant,
            content: TileContent.UserMedia,
          },
        };

        // If there is a screen sharing enabled for this participant, create a tile for it as well.
        let screenShareTile: TileDescriptor<ItemData> | undefined;
        if (sfuParticipant.isScreenShareEnabled) {
          screenShareTile = {
            ...userMediaTile,
            id: `${id}:screen-share`,
            focused: true,
            data: {
              ...userMediaTile.data,
              content: TileContent.ScreenShare,
            },
          };
        }

        return screenShareTile
          ? [userMediaTile, screenShareTile]
          : [userMediaTile];
      }
    );

    PosthogAnalytics.instance.eventCallEnded.cacheParticipantCountChanged(
      tiles.length
    );

    return tiles;
  }, [participants, sfuParticipants]);

  return items;
}<|MERGE_RESOLUTION|>--- conflicted
+++ resolved
@@ -35,8 +35,6 @@
 import { JoinRule } from "matrix-js-sdk/src/@types/partials";
 
 import type { IWidgetApiRequest } from "matrix-widget-api";
-<<<<<<< HEAD
-=======
 import {
   HangupButton,
   MicButton,
@@ -45,7 +43,6 @@
   SettingsButton,
   InviteButton,
 } from "../button";
->>>>>>> 142605a3
 import {
   Header,
   LeftNav,
@@ -58,7 +55,6 @@
   useVideoGridLayout,
   TileDescriptor,
 } from "../video-grid/VideoGrid";
-import { Avatar } from "../Avatar";
 import { useNewGrid, useShowInspector } from "../settings/useSetting";
 import { useModalTriggerState } from "../Modal";
 import { PosthogAnalytics } from "../analytics/PosthogAnalytics";
@@ -250,8 +246,6 @@
   const reducedControls = boundsValid && bounds.width <= 400;
   const noControls = reducedControls && bounds.height <= 400;
 
-<<<<<<< HEAD
-=======
   const items = useParticipantTiles(livekitRoom, participants);
 
   // The maximised participant is the focused (active) participant, given the
@@ -264,27 +258,8 @@
     [noControls, items]
   );
 
-  const renderAvatar = useCallback(
-    (roomMember: RoomMember, width: number, height: number) => {
-      const avatarUrl = roomMember.getMxcAvatarUrl();
-      const size = Math.round(Math.min(width, height) / 2);
-
-      return (
-        <Avatar
-          key={roomMember.userId}
-          size={size}
-          src={avatarUrl ?? undefined}
-          fallback={roomMember.name.slice(0, 1).toUpperCase()}
-          className={styles.avatar}
-        />
-      );
-    },
-    []
-  );
-
   const [newGrid] = useNewGrid();
   const Grid = newGrid ? NewVideoGrid : VideoGrid;
->>>>>>> 142605a3
   const prefersReducedMotion = usePrefersReducedMotion();
 
   const renderContent = (): JSX.Element => {
@@ -300,11 +275,9 @@
         <VideoTileContainer
           targetHeight={bounds.height}
           targetWidth={bounds.width}
+          id={maximisedParticipant.id}
           key={maximisedParticipant.id}
           item={maximisedParticipant.data}
-          getAvatar={renderAvatar}
-          disableSpeakingIndicator={true}
-          maximised={Boolean(maximisedParticipant)}
         />
       );
     }
@@ -315,19 +288,8 @@
         layout={layout}
         disableAnimations={prefersReducedMotion || isSafari}
       >
-<<<<<<< HEAD
         {(child) => <VideoTileContainer item={child.data} {...child} />}
-      </VideoGrid>
-=======
-        {(child) => (
-          <VideoTileContainer
-            getAvatar={renderAvatar}
-            item={child.data}
-            {...child}
-          />
-        )}
       </Grid>
->>>>>>> 142605a3
     );
   };
 
