--- conflicted
+++ resolved
@@ -81,13 +81,10 @@
 import { RageshakeRequestModal } from "./RageshakeRequestModal";
 import { VideoTile } from "../video-grid/VideoTile";
 import { UserChoices, useLiveKit } from "../livekit/useLiveKit";
-<<<<<<< HEAD
 import { useMediaAllDevicesWithLocalStorage } from "../livekit/useMediaAllDevicesWithLocalStorage";
-=======
-import { useMediaDevices } from "../livekit/useMediaDevices";
 import { useFullscreen } from "./useFullscreen";
 import { useLayoutStates } from "../video-grid/Layout";
->>>>>>> ae804d60
+
 
 const canScreenshare = "getDisplayMedia" in (navigator.mediaDevices ?? {});
 // There is currently a bug in Safari our our code with cloning and sending MediaStreams
