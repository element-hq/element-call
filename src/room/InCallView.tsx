/*
Copyright 2022 Matrix.org Foundation C.I.C.

Licensed under the Apache License, Version 2.0 (the "License");
you may not use this file except in compliance with the License.
You may obtain a copy of the License at

    http://www.apache.org/licenses/LICENSE-2.0

Unless required by applicable law or agreed to in writing, software
distributed under the License is distributed on an "AS IS" BASIS,
WITHOUT WARRANTIES OR CONDITIONS OF ANY KIND, either express or implied.
See the License for the specific language governing permissions and
limitations under the License.
*/

import React, { useEffect, useCallback, useMemo, useRef } from "react";
import { usePreventScroll } from "@react-aria/overlays";
import useMeasure from "react-use-measure";
import { ResizeObserver } from "@juggle/resize-observer";
import { MatrixClient } from "matrix-js-sdk/src/client";
import { RoomMember } from "matrix-js-sdk/src/models/room-member";
import { GroupCall } from "matrix-js-sdk/src/webrtc/groupCall";
import { CallFeed } from "matrix-js-sdk/src/webrtc/callFeed";
import classNames from "classnames";
import { useTranslation } from "react-i18next";
import { JoinRule } from "matrix-js-sdk/src/@types/partials";

import type { IWidgetApiRequest } from "matrix-widget-api";
import styles from "./InCallView.module.css";
import {
  HangupButton,
  MicButton,
  VideoButton,
  ScreenshareButton,
} from "../button";
import {
  Header,
  LeftNav,
  RightNav,
  RoomHeaderInfo,
  VersionMismatchWarning,
} from "../Header";
import { VideoGrid, useVideoGridLayout } from "../video-grid/VideoGrid";
import { VideoTileContainer } from "../video-grid/VideoTileContainer";
import { GroupCallInspector } from "./GroupCallInspector";
import { OverflowMenu } from "./OverflowMenu";
import { GridLayoutMenu } from "./GridLayoutMenu";
import { Avatar } from "../Avatar";
import { UserMenuContainer } from "../UserMenuContainer";
import { useRageshakeRequestModal } from "../settings/submit-rageshake";
import { RageshakeRequestModal } from "./RageshakeRequestModal";
import { useMediaHandler } from "../settings/useMediaHandler";
import { useShowInspector, useSpatialAudio } from "../settings/useSetting";
import { useModalTriggerState } from "../Modal";
import { useAudioContext } from "../video-grid/useMediaStream";
import { useFullscreen } from "../video-grid/useFullscreen";
import { AudioContainer } from "../video-grid/AudioContainer";
import { useAudioOutputDevice } from "../video-grid/useAudioOutputDevice";
import { PosthogAnalytics } from "../PosthogAnalytics";
import { widget, ElementWidgetActions } from "../widget";
import { useJoinRule } from "./useJoinRule";
import { useUrlParams } from "../UrlParams";

const canScreenshare = "getDisplayMedia" in (navigator.mediaDevices ?? {});
// There is currently a bug in Safari our our code with cloning and sending MediaStreams
// or with getUsermedia and getDisplaymedia being used within the same session.
// For now we can disable screensharing in Safari.
const isSafari = /^((?!chrome|android).)*safari/i.test(navigator.userAgent);

interface Props {
  client: MatrixClient;
  groupCall: GroupCall;
  participants: RoomMember[];
  roomName: string;
  avatarUrl: string;
  microphoneMuted: boolean;
  localVideoMuted: boolean;
  toggleLocalVideoMuted: () => void;
  toggleMicrophoneMuted: () => void;
  toggleScreensharing: () => void;
  userMediaFeeds: CallFeed[];
  activeSpeaker: string;
  onLeave: () => void;
  isScreensharing: boolean;
  screenshareFeeds: CallFeed[];
  roomIdOrAlias: string;
  unencryptedEventsFromUsers: Set<string>;
  hideHeader: boolean;
}

// Represents something that should get a tile on the layout,
// ie. a user's video feed or a screen share feed.
export interface TileDescriptor {
  id: string;
  member: RoomMember;
  focused: boolean;
  presenter: boolean;
  callFeed?: CallFeed;
  isLocal?: boolean;
}

export function InCallView({
  client,
  groupCall,
  participants,
  roomName,
  avatarUrl,
  microphoneMuted,
  localVideoMuted,
  toggleLocalVideoMuted,
  toggleMicrophoneMuted,
  userMediaFeeds,
  activeSpeaker,
  onLeave,
  toggleScreensharing,
  isScreensharing,
  screenshareFeeds,
  roomIdOrAlias,
  unencryptedEventsFromUsers,
  hideHeader,
}: Props) {
  const { t } = useTranslation();
  usePreventScroll();
  const joinRule = useJoinRule(groupCall.room);

  const containerRef1 = useRef<HTMLDivElement | null>(null);
  const [containerRef2, bounds] = useMeasure({ polyfill: ResizeObserver });
  // Merge the refs so they can attach to the same element
  const containerRef = useCallback(
    (el: HTMLDivElement) => {
      containerRef1.current = el;
      containerRef2(el);
    },
    [containerRef1, containerRef2]
  );

  const { layout, setLayout } = useVideoGridLayout(screenshareFeeds.length > 0);
  const { toggleFullscreen, fullscreenParticipant } =
    useFullscreen(containerRef1);

  const [spatialAudio] = useSpatialAudio();

  const [audioContext, audioDestination, audioRef] = useAudioContext();
  const { audioOutput } = useMediaHandler();
  const [showInspector] = useShowInspector();

  const { modalState: feedbackModalState, modalProps: feedbackModalProps } =
    useModalTriggerState();

  useAudioOutputDevice(audioRef, audioOutput);

  const { hideScreensharing } = useUrlParams();

  useEffect(() => {
    widget?.api.transport.send(
      layout === "freedom"
        ? ElementWidgetActions.TileLayout
        : ElementWidgetActions.SpotlightLayout,
      {}
    );
  }, [layout]);

  useEffect(() => {
    if (widget) {
      const onTileLayout = async (ev: CustomEvent<IWidgetApiRequest>) => {
        setLayout("freedom");
        await widget.api.transport.reply(ev.detail, {});
      };
      const onSpotlightLayout = async (ev: CustomEvent<IWidgetApiRequest>) => {
        setLayout("spotlight");
        await widget.api.transport.reply(ev.detail, {});
      };

      widget.lazyActions.on(ElementWidgetActions.TileLayout, onTileLayout);
      widget.lazyActions.on(
        ElementWidgetActions.SpotlightLayout,
        onSpotlightLayout
      );

      return () => {
        widget.lazyActions.off(ElementWidgetActions.TileLayout, onTileLayout);
        widget.lazyActions.off(
          ElementWidgetActions.SpotlightLayout,
          onSpotlightLayout
        );
      };
    }
  }, [setLayout]);

  const items = useMemo(() => {
    const tileDescriptors: TileDescriptor[] = [];

    // one tile for each participants, to start with (we want a tile for everyone we
    // think should be in the call, even if we don't have a media feed for them yet)
    for (const p of participants) {
      const userMediaFeed = userMediaFeeds.find((f) => f.userId === p.userId);

      // NB. this assumes that the same user can't join more than once from multiple
      // devices, but the participants are just RoomMembers, so this assumption is baked
      // into GroupCall itself.
      tileDescriptors.push({
        id: p.userId,
        member: p,
        callFeed: userMediaFeed,
        focused: screenshareFeeds.length === 0 && p.userId === activeSpeaker,
        isLocal: p.userId === client.getUserId(),
        presenter: false,
      });
    }

<<<<<<< HEAD
    PosthogAnalytics.instance.eventCallEnded.cacheParticipantCountChanged(
      participants.length
    );

    for (const callFeed of screenshareFeeds) {
      const userMediaItem = participants.find(
        (item) => item.callFeed.userId === callFeed.userId
=======
    // add the screenshares too
    for (const screenshareFeed of screenshareFeeds) {
      const userMediaItem = tileDescriptors.find(
        (item) => item.member.userId === screenshareFeed.userId
>>>>>>> 66ecb7c4
      );

      if (userMediaItem) {
        userMediaItem.presenter = true;
      }

      tileDescriptors.push({
        id: screenshareFeed.stream.id,
        member: userMediaItem?.member,
        callFeed: screenshareFeed,
        focused: true,
        isLocal: screenshareFeed.isLocal(),
        presenter: false,
      });
    }

    return tileDescriptors;
  }, [client, participants, userMediaFeeds, activeSpeaker, screenshareFeeds]);

  // The maximised participant: either the participant that the user has
  // manually put in fullscreen, or the focused (active) participant if the
  // window is too small to show everyone
  const maximisedParticipant = useMemo(
    () =>
      fullscreenParticipant ??
      (bounds.height <= 400 && bounds.width <= 400
        ? items.find((item) => item.focused) ??
          items.find((item) => item.callFeed) ??
          null
        : null),
    [fullscreenParticipant, bounds, items]
  );

  const reducedControls = bounds.width <= 400;

  const renderAvatar = useCallback(
    (roomMember: RoomMember, width: number, height: number) => {
      const avatarUrl = roomMember.getMxcAvatarUrl();
      const size = Math.round(Math.min(width, height) / 2);

      return (
        <Avatar
          key={roomMember.userId}
          size={size}
          src={avatarUrl ?? undefined}
          fallback={roomMember.name.slice(0, 1).toUpperCase()}
          className={styles.avatar}
        />
      );
    },
    []
  );

  const renderContent = (): JSX.Element => {
    if (items.length === 0) {
      return (
        <div className={styles.centerMessage}>
          <p>{t("Waiting for other participants…")}</p>
        </div>
      );
    }
    if (maximisedParticipant) {
      return (
        <VideoTileContainer
          height={bounds.height}
          width={bounds.width}
          key={maximisedParticipant.id}
          item={maximisedParticipant}
          getAvatar={renderAvatar}
          audioContext={audioContext}
          audioDestination={audioDestination}
          disableSpeakingIndicator={true}
          maximised={Boolean(maximisedParticipant)}
          fullscreen={maximisedParticipant === fullscreenParticipant}
          onFullscreen={toggleFullscreen}
        />
      );
    }

    return (
      <VideoGrid items={items} layout={layout} disableAnimations={isSafari}>
        {({
          item,
          ...rest
        }: {
          item: TileDescriptor;
          [x: string]: unknown;
        }) => (
          <VideoTileContainer
            key={item.id}
            item={item}
            getAvatar={renderAvatar}
            audioContext={audioContext}
            audioDestination={audioDestination}
            disableSpeakingIndicator={items.length < 3}
            maximised={false}
            fullscreen={false}
            onFullscreen={toggleFullscreen}
            {...rest}
          />
        )}
      </VideoGrid>
    );
  };

  const {
    modalState: rageshakeRequestModalState,
    modalProps: rageshakeRequestModalProps,
  } = useRageshakeRequestModal(groupCall.room.roomId);

  const containerClasses = classNames(styles.inRoom, {
    [styles.maximised]: maximisedParticipant,
  });

  return (
    <div className={containerClasses} ref={containerRef}>
      <audio ref={audioRef} />
      {(!spatialAudio || maximisedParticipant) && (
        <AudioContainer
          items={items}
          audioContext={audioContext}
          audioDestination={audioDestination}
        />
      )}
      {!hideHeader && !maximisedParticipant && (
        <Header>
          <LeftNav>
            <RoomHeaderInfo roomName={roomName} avatarUrl={avatarUrl} />
            <VersionMismatchWarning
              users={unencryptedEventsFromUsers}
              room={groupCall.room}
            />
          </LeftNav>
          <RightNav>
            <GridLayoutMenu layout={layout} setLayout={setLayout} />
            <UserMenuContainer preventNavigation />
          </RightNav>
        </Header>
      )}
      {renderContent()}
      <div className={styles.footer}>
        <MicButton muted={microphoneMuted} onPress={toggleMicrophoneMuted} />
        <VideoButton muted={localVideoMuted} onPress={toggleLocalVideoMuted} />
        {canScreenshare &&
          !hideScreensharing &&
          !isSafari &&
          !reducedControls && (
            <ScreenshareButton
              enabled={isScreensharing}
              onPress={toggleScreensharing}
            />
          )}
        {!reducedControls && (
          <OverflowMenu
            inCall
            roomIdOrAlias={roomIdOrAlias}
            groupCall={groupCall}
            showInvite={joinRule === JoinRule.Public}
            feedbackModalState={feedbackModalState}
            feedbackModalProps={feedbackModalProps}
          />
        )}
        <HangupButton onPress={onLeave} />
      </div>
      <GroupCallInspector
        client={client}
        groupCall={groupCall}
        show={showInspector}
      />
      {rageshakeRequestModalState.isOpen && (
        <RageshakeRequestModal
          {...rageshakeRequestModalProps}
          roomIdOrAlias={roomIdOrAlias}
        />
      )}
    </div>
  );
}<|MERGE_RESOLUTION|>--- conflicted
+++ resolved
@@ -209,20 +209,13 @@
       });
     }
 
-<<<<<<< HEAD
     PosthogAnalytics.instance.eventCallEnded.cacheParticipantCountChanged(
       participants.length
-    );
-
-    for (const callFeed of screenshareFeeds) {
-      const userMediaItem = participants.find(
-        (item) => item.callFeed.userId === callFeed.userId
-=======
+    );    
     // add the screenshares too
     for (const screenshareFeed of screenshareFeeds) {
       const userMediaItem = tileDescriptors.find(
         (item) => item.member.userId === screenshareFeed.userId
->>>>>>> 66ecb7c4
       );
 
       if (userMediaItem) {
