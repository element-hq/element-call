/*
Copyright 2022 Matrix.org Foundation C.I.C.

Licensed under the Apache License, Version 2.0 (the "License");
you may not use this file except in compliance with the License.
You may obtain a copy of the License at

    http://www.apache.org/licenses/LICENSE-2.0

Unless required by applicable law or agreed to in writing, software
distributed under the License is distributed on an "AS IS" BASIS,
WITHOUT WARRANTIES OR CONDITIONS OF ANY KIND, either express or implied.
See the License for the specific language governing permissions and
limitations under the License.
*/

import React, { useEffect, useCallback, useMemo, useRef } from "react";
import { usePreventScroll } from "@react-aria/overlays";
import useMeasure from "react-use-measure";
import { ResizeObserver } from "@juggle/resize-observer";
import { MatrixClient } from "matrix-js-sdk/src/client";
import { RoomMember } from "matrix-js-sdk/src/models/room-member";
import { GroupCall } from "matrix-js-sdk/src/webrtc/groupCall";
import { CallFeed } from "matrix-js-sdk/src/webrtc/callFeed";
import classNames from "classnames";
import { useTranslation } from "react-i18next";
import { JoinRule } from "matrix-js-sdk/src/@types/partials";

import type { IWidgetApiRequest } from "matrix-widget-api";
import styles from "./InCallView.module.css";
import {
  HangupButton,
  MicButton,
  VideoButton,
  ScreenshareButton,
} from "../button";
import {
  Header,
  LeftNav,
  RightNav,
  RoomHeaderInfo,
  VersionMismatchWarning,
} from "../Header";
import { VideoGrid, useVideoGridLayout } from "../video-grid/VideoGrid";
import { VideoTileContainer } from "../video-grid/VideoTileContainer";
import { GroupCallInspector } from "./GroupCallInspector";
import { OverflowMenu } from "./OverflowMenu";
import { GridLayoutMenu } from "./GridLayoutMenu";
import { Avatar } from "../Avatar";
import { UserMenuContainer } from "../UserMenuContainer";
import { useRageshakeRequestModal } from "../settings/submit-rageshake";
import { RageshakeRequestModal } from "./RageshakeRequestModal";
import { useShowInspector, useSpatialAudio } from "../settings/useSetting";
import { useModalTriggerState } from "../Modal";
import { useAudioContext } from "../video-grid/useMediaStream";
import { useFullscreen } from "../video-grid/useFullscreen";
import { PosthogAnalytics } from "../PosthogAnalytics";
import { widget, ElementWidgetActions } from "../widget";
import { useJoinRule } from "./useJoinRule";
import { useUrlParams } from "../UrlParams";
import { usePrefersReducedMotion } from "../usePrefersReducedMotion";
import { TileDescriptor } from "../video-grid/TileDescriptor";
import { ParticipantInfo } from "./useGroupCall";
import { AudioSink } from "../video-grid/AudioSink";
import { useMediaHandler } from "../settings/useMediaHandler";

const canScreenshare = "getDisplayMedia" in (navigator.mediaDevices ?? {});
// There is currently a bug in Safari our our code with cloning and sending MediaStreams
// or with getUsermedia and getDisplaymedia being used within the same session.
// For now we can disable screensharing in Safari.
const isSafari = /^((?!chrome|android).)*safari/i.test(navigator.userAgent);

interface Props {
  client: MatrixClient;
  groupCall: GroupCall;
  participants: Map<RoomMember, Map<string, ParticipantInfo>>;
  roomName: string;
  avatarUrl: string;
  microphoneMuted: boolean;
  localVideoMuted: boolean;
  toggleLocalVideoMuted: () => void;
  toggleMicrophoneMuted: () => void;
  toggleScreensharing: () => void;
  userMediaFeeds: CallFeed[];
  activeSpeaker: CallFeed | null;
  onLeave: () => void;
  isScreensharing: boolean;
  screenshareFeeds: CallFeed[];
  roomIdOrAlias: string;
  unencryptedEventsFromUsers: Set<string>;
  hideHeader: boolean;
}

export function InCallView({
  client,
  groupCall,
  participants,
  roomName,
  avatarUrl,
  microphoneMuted,
  localVideoMuted,
  toggleLocalVideoMuted,
  toggleMicrophoneMuted,
  userMediaFeeds,
  activeSpeaker,
  onLeave,
  toggleScreensharing,
  isScreensharing,
  screenshareFeeds,
  roomIdOrAlias,
  unencryptedEventsFromUsers,
  hideHeader,
}: Props) {
  const { t } = useTranslation();
  usePreventScroll();
  const joinRule = useJoinRule(groupCall.room);

  const containerRef1 = useRef<HTMLDivElement | null>(null);
  const [containerRef2, bounds] = useMeasure({ polyfill: ResizeObserver });
  const boundsValid = bounds.height > 0;
  // Merge the refs so they can attach to the same element
  const containerRef = useCallback(
    (el: HTMLDivElement) => {
      containerRef1.current = el;
      containerRef2(el);
    },
    [containerRef1, containerRef2]
  );

  const { layout, setLayout } = useVideoGridLayout(screenshareFeeds.length > 0);
  const { toggleFullscreen, fullscreenParticipant } =
    useFullscreen(containerRef1);

  const [spatialAudio] = useSpatialAudio();

  const [audioContext, audioDestination] = useAudioContext();
  const [showInspector] = useShowInspector();

  const { modalState: feedbackModalState, modalProps: feedbackModalProps } =
    useModalTriggerState();

  const { hideScreensharing } = useUrlParams();

  useEffect(() => {
    widget?.api.transport.send(
      layout === "freedom"
        ? ElementWidgetActions.TileLayout
        : ElementWidgetActions.SpotlightLayout,
      {}
    );
  }, [layout]);

  useEffect(() => {
    if (widget) {
      const onTileLayout = async (ev: CustomEvent<IWidgetApiRequest>) => {
        setLayout("freedom");
        await widget.api.transport.reply(ev.detail, {});
      };
      const onSpotlightLayout = async (ev: CustomEvent<IWidgetApiRequest>) => {
        setLayout("spotlight");
        await widget.api.transport.reply(ev.detail, {});
      };

      widget.lazyActions.on(ElementWidgetActions.TileLayout, onTileLayout);
      widget.lazyActions.on(
        ElementWidgetActions.SpotlightLayout,
        onSpotlightLayout
      );

      return () => {
        widget.lazyActions.off(ElementWidgetActions.TileLayout, onTileLayout);
        widget.lazyActions.off(
          ElementWidgetActions.SpotlightLayout,
          onSpotlightLayout
        );
      };
    }
  }, [setLayout]);

  const items = useMemo(() => {
    const tileDescriptors: TileDescriptor[] = [];
    const localUserId = client.getUserId()!;
    const localDeviceId = client.getDeviceId()!;

    // One tile for each participant, to start with (we want a tile for everyone we
    // think should be in the call, even if we don't have a call feed for them yet)
    for (const [member, participantMap] of participants) {
      for (const [deviceId, { connectionState, presenter }] of participantMap) {
        const callFeed = userMediaFeeds.find(
          (f) => f.userId === member.userId && f.deviceId === deviceId
        );

        tileDescriptors.push({
          id: `${member.userId} ${deviceId}`,
          member,
          callFeed,
          focused: screenshareFeeds.length === 0 && callFeed === activeSpeaker,
          isLocal: member.userId === localUserId && deviceId === localDeviceId,
          presenter,
          connectionState,
        });
      }
    }

    PosthogAnalytics.instance.eventCallEnded.cacheParticipantCountChanged(
      tileDescriptors.length
    );

    // Add the screenshares too
    for (const screenshareFeed of screenshareFeeds) {
      const member = screenshareFeed.getMember()!;
      const connectionState = participants
        .get(member)
        ?.get(screenshareFeed.deviceId!)?.connectionState;

      // If the participant has left, their screenshare feed is stale and we
      // shouldn't bother showing it
      if (connectionState !== undefined) {
        tileDescriptors.push({
          id: screenshareFeed.stream.id,
          member,
          callFeed: screenshareFeed,
          focused: true,
          isLocal: screenshareFeed.isLocal(),
          presenter: false,
          connectionState,
        });
      }
    }

    return tileDescriptors;
  }, [client, participants, userMediaFeeds, activeSpeaker, screenshareFeeds]);

  const reducedControls = boundsValid && bounds.width <= 400;
  const noControls = reducedControls && bounds.height <= 400;

  // The maximised participant: either the participant that the user has
  // manually put in fullscreen, or the focused (active) participant if the
  // window is too small to show everyone
  const maximisedParticipant = useMemo(
    () =>
      fullscreenParticipant ??
      (noControls
        ? items.find((item) => item.focused) ??
          items.find((item) => item.callFeed) ??
          null
        : null),
    [fullscreenParticipant, noControls, items]
  );

  const renderAvatar = useCallback(
    (roomMember: RoomMember, width: number, height: number) => {
      const avatarUrl = roomMember.getMxcAvatarUrl();
      const size = Math.round(Math.min(width, height) / 2);

      return (
        <Avatar
          key={roomMember.userId}
          size={size}
          src={avatarUrl ?? undefined}
          fallback={roomMember.name.slice(0, 1).toUpperCase()}
          className={styles.avatar}
        />
      );
    },
    []
  );

  const prefersReducedMotion = usePrefersReducedMotion();

  const renderContent = (): JSX.Element => {
    if (items.length === 0) {
      return (
        <div className={styles.centerMessage}>
          <p>{t("Waiting for other participants…")}</p>
        </div>
      );
    }
    if (maximisedParticipant) {
      return (
        <VideoTileContainer
          height={bounds.height}
          width={bounds.width}
          key={maximisedParticipant.id}
          item={maximisedParticipant}
          getAvatar={renderAvatar}
          audioContext={audioContext}
          audioDestination={audioDestination}
          disableSpeakingIndicator={true}
          maximised={Boolean(maximisedParticipant)}
          fullscreen={maximisedParticipant === fullscreenParticipant}
          onFullscreen={toggleFullscreen}
        />
      );
    }

    return (
      <VideoGrid
        items={items}
        layout={layout}
        disableAnimations={prefersReducedMotion || isSafari}
      >
        {({
          item,
          ...rest
        }: {
          item: TileDescriptor;
          [x: string]: unknown;
        }) => (
          <VideoTileContainer
            key={item.id}
            item={item}
            getAvatar={renderAvatar}
            audioContext={audioContext}
            audioDestination={audioDestination}
            disableSpeakingIndicator={items.length < 3}
            maximised={false}
            fullscreen={false}
            onFullscreen={toggleFullscreen}
            {...rest}
          />
        )}
      </VideoGrid>
    );
  };

  const {
    modalState: rageshakeRequestModalState,
    modalProps: rageshakeRequestModalProps,
  } = useRageshakeRequestModal(groupCall.room.roomId);

  const containerClasses = classNames(styles.inRoom, {
    [styles.maximised]: maximisedParticipant,
  });

<<<<<<< HEAD
  // If spatial audio is disabled, we render one audio tag for each participant
  // (with spatial audio, all the audio goes via the Web Audio API)
  // We also do this if there's a feed maximised because we only trigger spatial
  // audio rendering for feeds that we're displaying, which will need to be fixed
  // once we start having more participants than we can fit on a screen, but this
  // is a workaround for now.
  const { audioOutput } = useMediaHandler();
  const audioElements: JSX.Element[] = [];
  if (!spatialAudio || maximisedParticipant) {
    for (const item of items) {
      if (item.isLocal) continue; // We don't want to render own audio
      audioElements.push(
        <AudioSink
          tileDescriptor={item}
          audioOutput={audioOutput}
          key={item.id}
        />
      );
    }
=======
  let footer: JSX.Element | null;

  if (noControls) {
    footer = null;
  } else if (reducedControls) {
    footer = (
      <div className={styles.footer}>
        <MicButton muted={microphoneMuted} onPress={toggleMicrophoneMuted} />
        <VideoButton muted={localVideoMuted} onPress={toggleLocalVideoMuted} />
        <HangupButton onPress={onLeave} />
      </div>
    );
  } else {
    footer = (
      <div className={styles.footer}>
        <MicButton muted={microphoneMuted} onPress={toggleMicrophoneMuted} />
        <VideoButton muted={localVideoMuted} onPress={toggleLocalVideoMuted} />
        {canScreenshare && !hideScreensharing && !isSafari && (
          <ScreenshareButton
            enabled={isScreensharing}
            onPress={toggleScreensharing}
          />
        )}
        <OverflowMenu
          inCall
          roomIdOrAlias={roomIdOrAlias}
          groupCall={groupCall}
          showInvite={joinRule === JoinRule.Public}
          feedbackModalState={feedbackModalState}
          feedbackModalProps={feedbackModalProps}
        />
        <HangupButton onPress={onLeave} />
      </div>
    );
>>>>>>> b60a9211
  }

  return (
    <div className={containerClasses} ref={containerRef}>
      <>{audioElements}</>
      {!hideHeader && !maximisedParticipant && (
        <Header>
          <LeftNav>
            <RoomHeaderInfo roomName={roomName} avatarUrl={avatarUrl} />
            <VersionMismatchWarning
              users={unencryptedEventsFromUsers}
              room={groupCall.room}
            />
          </LeftNav>
          <RightNav>
            <GridLayoutMenu layout={layout} setLayout={setLayout} />
            <UserMenuContainer preventNavigation />
          </RightNav>
        </Header>
      )}
      {renderContent()}
      {footer}
      <GroupCallInspector
        client={client}
        groupCall={groupCall}
        show={showInspector}
      />
      {rageshakeRequestModalState.isOpen && (
        <RageshakeRequestModal
          {...rageshakeRequestModalProps}
          roomIdOrAlias={roomIdOrAlias}
        />
      )}
    </div>
  );
}<|MERGE_RESOLUTION|>--- conflicted
+++ resolved
@@ -333,7 +333,6 @@
     [styles.maximised]: maximisedParticipant,
   });
 
-<<<<<<< HEAD
   // If spatial audio is disabled, we render one audio tag for each participant
   // (with spatial audio, all the audio goes via the Web Audio API)
   // We also do this if there's a feed maximised because we only trigger spatial
@@ -353,7 +352,8 @@
         />
       );
     }
-=======
+  }
+
   let footer: JSX.Element | null;
 
   if (noControls) {
@@ -388,7 +388,6 @@
         <HangupButton onPress={onLeave} />
       </div>
     );
->>>>>>> b60a9211
   }
 
   return (
