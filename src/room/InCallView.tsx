/*
Copyright 2022 - 2023 New Vector Ltd

Licensed under the Apache License, Version 2.0 (the "License");
you may not use this file except in compliance with the License.
You may obtain a copy of the License at

    http://www.apache.org/licenses/LICENSE-2.0

Unless required by applicable law or agreed to in writing, software
distributed under the License is distributed on an "AS IS" BASIS,
WITHOUT WARRANTIES OR CONDITIONS OF ANY KIND, either express or implied.
See the License for the specific language governing permissions and
limitations under the License.
*/

import { ResizeObserver } from "@juggle/resize-observer";
import {
  RoomAudioRenderer,
  RoomContext,
  useLocalParticipant,
  useParticipants,
  useTracks,
} from "@livekit/components-react";
import { usePreventScroll } from "@react-aria/overlays";
import { ConnectionState, Room, Track } from "livekit-client";
import { MatrixClient } from "matrix-js-sdk/src/client";
import { RoomMember } from "matrix-js-sdk/src/models/room-member";
import { Room as MatrixRoom } from "matrix-js-sdk/src/models/room";
import { Ref, useCallback, useEffect, useMemo, useRef, useState } from "react";
import { useTranslation } from "react-i18next";
import useMeasure from "react-use-measure";
import { logger } from "matrix-js-sdk/src/logger";
import { MatrixRTCSession } from "matrix-js-sdk/src/matrixrtc/MatrixRTCSession";

import LogoMark from "../icons/LogoMark.svg?react";
import LogoType from "../icons/LogoType.svg?react";
import type { IWidgetApiRequest } from "matrix-widget-api";
import {
  HangupButton,
  MicButton,
  VideoButton,
  ScreenshareButton,
  SettingsButton,
} from "../button";
import { Header, LeftNav, RightNav, RoomHeaderInfo } from "../Header";
import {
  useVideoGridLayout,
  TileDescriptor,
  VideoGrid,
} from "../video-grid/VideoGrid";
import { useShowConnectionStats } from "../settings/useSetting";
import { PosthogAnalytics } from "../analytics/PosthogAnalytics";
import { useUrlParams } from "../UrlParams";
import { useCallViewKeyboardShortcuts } from "../useCallViewKeyboardShortcuts";
import { usePrefersReducedMotion } from "../usePrefersReducedMotion";
import { ElementWidgetActions, widget } from "../widget";
import styles from "./InCallView.module.css";
import { ItemData, TileContent, VideoTile } from "../video-grid/VideoTile";
import { NewVideoGrid } from "../video-grid/NewVideoGrid";
import { OTelGroupCallMembership } from "../otel/OTelGroupCallMembership";
import { SettingsModal } from "../settings/SettingsModal";
import { useRageshakeRequestModal } from "../settings/submit-rageshake";
import { RageshakeRequestModal } from "./RageshakeRequestModal";
import { E2EEConfig, useLiveKit } from "../livekit/useLiveKit";
import { useFullscreen } from "./useFullscreen";
import { useLayoutStates } from "../video-grid/Layout";
import { useWakeLock } from "../useWakeLock";
import { useMergedRefs } from "../useMergedRefs";
import { MuteStates } from "./MuteStates";
import { MatrixInfo } from "./VideoPreview";
import { InviteButton } from "../button/InviteButton";
import { LayoutToggle } from "./LayoutToggle";
import {
  ECAddonConnectionState,
  ECConnectionState,
} from "../livekit/useECConnectionState";
import { useOpenIDSFU } from "../livekit/openIDSFU";

const canScreenshare = "getDisplayMedia" in (navigator.mediaDevices ?? {});
// There is currently a bug in Safari our our code with cloning and sending MediaStreams
// or with getUsermedia and getDisplaymedia being used within the same session.
// For now we can disable screensharing in Safari.
const isSafari = /^((?!chrome|android).)*safari/i.test(navigator.userAgent);

// How long we wait after a focus switch before showing the real participant list again
const POST_FOCUS_PARTICIPANT_UPDATE_DELAY_MS = 3000;

export interface ActiveCallProps
  extends Omit<InCallViewProps, "livekitRoom" | "connState"> {
  e2eeConfig?: E2EEConfig;
}

export function ActiveCall(props: ActiveCallProps) {
  const sfuConfig = useOpenIDSFU(props.client, props.rtcSession);
  const { livekitRoom, connState } = useLiveKit(
    props.muteStates,
    sfuConfig,
    props.e2eeConfig
  );

  if (!livekitRoom) {
    return null;
  }

  if (props.e2eeConfig && !livekitRoom.isE2EEEnabled) {
    livekitRoom.setE2EEEnabled(!!props.e2eeConfig);
  }

  return (
    <RoomContext.Provider value={livekitRoom}>
      <InCallView {...props} livekitRoom={livekitRoom} connState={connState} />
    </RoomContext.Provider>
  );
}

export interface InCallViewProps {
  client: MatrixClient;
  matrixInfo: MatrixInfo;
  rtcSession: MatrixRTCSession;
  livekitRoom: Room;
  muteStates: MuteStates;
  participantCount: number;
  onLeave: (error?: Error) => void;
  hideHeader: boolean;
  otelGroupCallMembership?: OTelGroupCallMembership;
  connState: ECConnectionState;
  onShareClick: (() => void) | null;
}

export function InCallView({
  client,
  matrixInfo,
  rtcSession,
  livekitRoom,
  muteStates,
  participantCount,
  onLeave,
  hideHeader,
  otelGroupCallMembership,
  connState,
  onShareClick,
}: InCallViewProps) {
  const { t } = useTranslation();
  usePreventScroll();
  useWakeLock();

  useEffect(() => {
    if (connState === ConnectionState.Disconnected) {
      // annoyingly we don't get the disconnection reason this way,
      // only by listening for the emitted event
      onLeave(new Error("Disconnected from call server"));
    }
  }, [connState, onLeave]);

  const containerRef1 = useRef<HTMLDivElement | null>(null);
  const [containerRef2, bounds] = useMeasure({ polyfill: ResizeObserver });
  const boundsValid = bounds.height > 0;
  // Merge the refs so they can attach to the same element
  const containerRef = useMergedRefs(containerRef1, containerRef2);

  const screenSharingTracks = useTracks(
    [{ source: Track.Source.ScreenShare, withPlaceholder: false }],
    {
      room: livekitRoom,
    }
  );
  const { layout, setLayout } = useVideoGridLayout(
    screenSharingTracks.length > 0
  );

  const [showConnectionStats] = useShowConnectionStats();

  const { hideScreensharing } = useUrlParams();

  const { isScreenShareEnabled, localParticipant } = useLocalParticipant({
    room: livekitRoom,
  });

  const toggleMicrophone = useCallback(
    () => muteStates.audio.setEnabled?.((e) => !e),
    [muteStates]
  );
  const toggleCamera = useCallback(
    () => muteStates.video.setEnabled?.((e) => !e),
    [muteStates]
  );

  // This function incorrectly assumes that there is a camera and microphone, which is not always the case.
  // TODO: Make sure that this module is resilient when it comes to camera/microphone availability!
  useCallViewKeyboardShortcuts(
    containerRef1,
    toggleMicrophone,
    toggleCamera,
    (muted) => muteStates.audio.setEnabled?.(!muted)
  );

  const onLeavePress = useCallback(() => {
    onLeave();
  }, [onLeave]);

  useEffect(() => {
    widget?.api.transport.send(
      layout === "grid"
        ? ElementWidgetActions.TileLayout
        : ElementWidgetActions.SpotlightLayout,
      {}
    );
  }, [layout]);

  useEffect(() => {
    if (widget) {
      const onTileLayout = async (ev: CustomEvent<IWidgetApiRequest>) => {
        setLayout("grid");
        await widget!.api.transport.reply(ev.detail, {});
      };
      const onSpotlightLayout = async (ev: CustomEvent<IWidgetApiRequest>) => {
        setLayout("spotlight");
        await widget!.api.transport.reply(ev.detail, {});
      };

      widget.lazyActions.on(ElementWidgetActions.TileLayout, onTileLayout);
      widget.lazyActions.on(
        ElementWidgetActions.SpotlightLayout,
        onSpotlightLayout
      );

      return () => {
        widget!.lazyActions.off(ElementWidgetActions.TileLayout, onTileLayout);
        widget!.lazyActions.off(
          ElementWidgetActions.SpotlightLayout,
          onSpotlightLayout
        );
      };
    }
  }, [setLayout]);

  const mobile = boundsValid && bounds.width <= 660;
  const reducedControls = boundsValid && bounds.width <= 340;
  const noControls = reducedControls && bounds.height <= 400;

  const items = useParticipantTiles(livekitRoom, rtcSession.room, connState);
  const { fullscreenItem, toggleFullscreen, exitFullscreen } =
    useFullscreen(items);

  // The maximised participant: either the participant that the user has
  // manually put in fullscreen, or the focused (active) participant if the
  // window is too small to show everyone
  const maximisedParticipant = useMemo(
    () =>
      fullscreenItem ??
      (noControls
        ? items.find((item) => item.isSpeaker) ?? items.at(0) ?? null
        : null),
    [fullscreenItem, noControls, items]
  );

  const Grid =
    items.length > 12 && layout === "grid" ? NewVideoGrid : VideoGrid;

  const prefersReducedMotion = usePrefersReducedMotion();

  // This state is lifted out of NewVideoGrid so that layout states can be
  // restored after a layout switch or upon exiting fullscreen
  const layoutStates = useLayoutStates();

  const renderContent = (): JSX.Element => {
    if (items.length === 0) {
      return (
        <div className={styles.centerMessage}>
          <p>{t("Waiting for other participants…")}</p>
        </div>
      );
    }
    if (maximisedParticipant) {
      return (
        <VideoTile
          maximised={true}
          fullscreen={maximisedParticipant === fullscreenItem}
          onToggleFullscreen={toggleFullscreen}
          targetHeight={bounds.height}
          targetWidth={bounds.width}
          key={maximisedParticipant.id}
          data={maximisedParticipant.data}
          showSpeakingIndicator={false}
          showConnectionStats={showConnectionStats}
        />
      );
    }

    return (
      <Grid
        items={items}
        layout={layout}
        disableAnimations={prefersReducedMotion || isSafari}
        layoutStates={layoutStates}
      >
        {(props) => (
          <VideoTile
            maximised={false}
            fullscreen={false}
            onToggleFullscreen={toggleFullscreen}
            showSpeakingIndicator={items.length > 2}
            showConnectionStats={showConnectionStats}
            {...props}
            ref={props.ref as Ref<HTMLDivElement>}
          />
        )}
      </Grid>
    );
  };

  const rageshakeRequestModalProps = useRageshakeRequestModal(
    rtcSession.room.roomId
  );

  const [settingsModalOpen, setSettingsModalOpen] = useState(false);

  const openSettings = useCallback(
    () => setSettingsModalOpen(true),
    [setSettingsModalOpen]
  );
  const closeSettings = useCallback(
    () => setSettingsModalOpen(false),
    [setSettingsModalOpen]
  );

  const toggleScreensharing = useCallback(async () => {
    exitFullscreen();
    await localParticipant.setScreenShareEnabled(!isScreenShareEnabled, {
      audio: true,
      selfBrowserSurface: "include",
      surfaceSwitching: "include",
      systemAudio: "include",
    });
  }, [localParticipant, isScreenShareEnabled, exitFullscreen]);

  let footer: JSX.Element | null;

  if (noControls) {
    footer = null;
  } else {
    const buttons: JSX.Element[] = [];

    buttons.push(
      <MicButton
        key="1"
        muted={!muteStates.audio.enabled}
        onPress={toggleMicrophone}
        disabled={muteStates.audio.setEnabled === null}
        data-testid="incall_mute"
      />,
      <VideoButton
        key="2"
        muted={!muteStates.video.enabled}
        onPress={toggleCamera}
        disabled={muteStates.video.setEnabled === null}
        data-testid="incall_videomute"
      />
    );

    if (!reducedControls) {
      if (canScreenshare && !hideScreensharing && !isSafari) {
        buttons.push(
          <ScreenshareButton
            key="3"
            enabled={isScreenShareEnabled}
            onPress={toggleScreensharing}
            data-testid="incall_screenshare"
          />
        );
      }
      buttons.push(
        <SettingsButton
          key="4"
          onPress={openSettings}
          data-testid="incall_settings"
        />
      );
    }

    buttons.push(
      <HangupButton key="6" onPress={onLeavePress} data-testid="incall_leave" />
    );
    footer = (
      <div className={styles.footer}>
        {!mobile && !hideHeader && (
          <div className={styles.logo}>
            <LogoMark width={24} height={24} aria-hidden />
            <LogoType
              width={80}
              height={11}
              aria-label={import.meta.env.VITE_PRODUCT_NAME || "Element Call"}
            />
          </div>
        )}
        <div className={styles.buttons}>{buttons}</div>
        {!mobile && !hideHeader && (
          <LayoutToggle
            className={styles.layout}
            layout={layout}
            setLayout={setLayout}
          />
        )}
      </div>
    );
  }

  return (
    <div className={styles.inRoom} ref={containerRef}>
      {!hideHeader && maximisedParticipant === null && (
        <Header>
          <LeftNav>
            <RoomHeaderInfo
              id={matrixInfo.roomId}
              name={matrixInfo.roomName}
              avatarUrl={matrixInfo.roomAvatar}
              encrypted={matrixInfo.roomEncrypted}
              participantCount={participantCount}
            />
          </LeftNav>
          <RightNav>
            {!reducedControls && onShareClick !== null && (
<<<<<<< HEAD
              <ShareButton data-testid="call_invite" onClick={onShareClick} />
=======
              <InviteButton onClick={onShareClick} />
>>>>>>> 9078101c
            )}
          </RightNav>
        </Header>
      )}
      <div className={styles.controlsOverlay}>
        <RoomAudioRenderer />
        {renderContent()}
        {footer}
      </div>
      {!noControls && <RageshakeRequestModal {...rageshakeRequestModalProps} />}
      <SettingsModal
        client={client}
        roomId={rtcSession.room.roomId}
        open={settingsModalOpen}
        onDismiss={closeSettings}
      />
    </div>
  );
}

function findMatrixMember(
  room: MatrixRoom,
  id: string
): RoomMember | undefined {
  if (!id) return undefined;

  const parts = id.split(":");
  // must be at least 3 parts because we know the first part is a userId which must necessarily contain a colon
  if (parts.length < 3) {
    logger.warn(
      "Livekit participants ID doesn't look like a userId:deviceId combination"
    );
    return undefined;
  }

  parts.pop();
  const userId = parts.join(":");

  return room.getMember(userId) ?? undefined;
}

function useParticipantTiles(
  livekitRoom: Room,
  matrixRoom: MatrixRoom,
  connState: ECConnectionState
): TileDescriptor<ItemData>[] {
  const previousTiles = useRef<TileDescriptor<ItemData>[]>([]);

  const sfuParticipants = useParticipants({
    room: livekitRoom,
  });

  const items = useMemo(() => {
    const hasPresenter =
      sfuParticipants.find((p) => p.isScreenShareEnabled) !== undefined;
    let allGhosts = true;

    const speakActiveTime = new Date();
    speakActiveTime.setSeconds(speakActiveTime.getSeconds() - 10);
    // Iterate over SFU participants (those who actually are present from the SFU perspective) and create tiles for them.
    const tiles: TileDescriptor<ItemData>[] = sfuParticipants.flatMap(
      (sfuParticipant) => {
        const hadSpokedInTime =
          !hasPresenter && sfuParticipant.lastSpokeAt
            ? sfuParticipant.lastSpokeAt > speakActiveTime
            : false;

        const id = sfuParticipant.identity;
        const member = findMatrixMember(matrixRoom, id);
        // We always start with a local participant wit the empty string as their ID before we're
        // connected, this is fine and we'll be in "all ghosts" mode.
        if (id !== "" && member === undefined) {
          logger.warn(
            `Ruh, roh! No matrix member found for SFU participant '${id}': creating g-g-g-ghost!`
          );
        }
        allGhosts &&= member === undefined;

        const userMediaTile = {
          id,
          focused: false,
          isPresenter: sfuParticipant.isScreenShareEnabled,
          isSpeaker:
            (sfuParticipant.isSpeaking || hadSpokedInTime) &&
            !sfuParticipant.isLocal,
          hasVideo: sfuParticipant.isCameraEnabled,
          local: sfuParticipant.isLocal,
          largeBaseSize: false,
          data: {
            id,
            member,
            sfuParticipant,
            content: TileContent.UserMedia,
          },
        };

        // If there is a screen sharing enabled for this participant, create a tile for it as well.
        let screenShareTile: TileDescriptor<ItemData> | undefined;
        if (sfuParticipant.isScreenShareEnabled) {
          const screenShareId = `${id}:screen-share`;
          screenShareTile = {
            ...userMediaTile,
            id: screenShareId,
            focused: true,
            largeBaseSize: true,
            placeNear: id,
            data: {
              ...userMediaTile.data,
              id: screenShareId,
              content: TileContent.ScreenShare,
            },
          };
        }

        return screenShareTile
          ? [userMediaTile, screenShareTile]
          : [userMediaTile];
      }
    );

    PosthogAnalytics.instance.eventCallEnded.cacheParticipantCountChanged(
      tiles.length
    );

    // If every item is a ghost, that probably means we're still connecting and
    // shouldn't bother showing anything yet
    return allGhosts ? [] : tiles;
  }, [matrixRoom, sfuParticipants]);

  // We carry over old tiles from the previous focus for some time after a focus switch
  // so that the video tiles don't all disappear and reappear.
  // This is set to true when the state transitions to Switching Focus and remains
  // true for a short time after it changes (ie. connState is only switching focus for
  // the time it takes us to reconnect to the conference).
  // If there are still members that haven't reconnected after that time, they'll just
  // appear to disconnect and will reappear once they reconnect.
  const [isSwitchingFocus, setIsSwitchingFocus] = useState(false);

  useEffect(() => {
    if (connState === ECAddonConnectionState.ECSwitchingFocus) {
      setIsSwitchingFocus(true);
    } else if (isSwitchingFocus) {
      setTimeout(() => {
        setIsSwitchingFocus(false);
      }, POST_FOCUS_PARTICIPANT_UPDATE_DELAY_MS);
    }
  }, [connState, setIsSwitchingFocus, isSwitchingFocus]);

  if (
    connState === ECAddonConnectionState.ECSwitchingFocus ||
    isSwitchingFocus
  ) {
    logger.debug("Switching focus: injecting previous tiles");

    // inject the previous tile for members that haven't rejoined yet
    const newItems = items.slice(0);
    const rejoined = new Set(newItems.map((p) => p.id));

    for (const prevTile of previousTiles.current) {
      if (!rejoined.has(prevTile.id)) {
        newItems.push(prevTile);
      }
    }

    return newItems;
  } else {
    previousTiles.current = items;
    return items;
  }
}<|MERGE_RESOLUTION|>--- conflicted
+++ resolved
@@ -421,11 +421,7 @@
           </LeftNav>
           <RightNav>
             {!reducedControls && onShareClick !== null && (
-<<<<<<< HEAD
-              <ShareButton data-testid="call_invite" onClick={onShareClick} />
-=======
-              <InviteButton onClick={onShareClick} />
->>>>>>> 9078101c
+              <InviteButton data-testid="call_invite" onClick={onShareClick} />
             )}
           </RightNav>
         </Header>
