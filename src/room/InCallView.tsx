--- conflicted
+++ resolved
@@ -469,18 +469,11 @@
         otelGroupCallMembership={otelGroupCallMembership}
         show={showInspector}
       />
-<<<<<<< HEAD
       {settingsModalState.isOpen && (
         <SettingsModal
           client={client}
           roomId={roomIdOrAlias}
           {...settingsModalProps}
-=======
-      {rageshakeRequestModalState.isOpen && !noControls && (
-        <RageshakeRequestModal
-          {...rageshakeRequestModalProps}
-          roomIdOrAlias={roomIdOrAlias}
->>>>>>> 568c989f
         />
       )}
       {inviteModalState.isOpen && (
