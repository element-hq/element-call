--- conflicted
+++ resolved
@@ -55,12 +55,7 @@
   useVideoGridLayout,
   TileDescriptor,
 } from "../video-grid/VideoGrid";
-<<<<<<< HEAD
-import { useNewGrid, useShowInspector } from "../settings/useSetting";
-=======
-import { Avatar } from "../Avatar";
 import { useShowInspector } from "../settings/useSetting";
->>>>>>> dabecf54
 import { useModalTriggerState } from "../Modal";
 import { PosthogAnalytics } from "../analytics/PosthogAnalytics";
 import { useUrlParams } from "../UrlParams";
@@ -263,31 +258,9 @@
     [noControls, items]
   );
 
-<<<<<<< HEAD
-  const [newGrid] = useNewGrid();
-  const Grid = newGrid ? NewVideoGrid : VideoGrid;
-=======
-  const renderAvatar = useCallback(
-    (roomMember: RoomMember, width: number, height: number) => {
-      const avatarUrl = roomMember.getMxcAvatarUrl();
-      const size = Math.round(Math.min(width, height) / 2);
-
-      return (
-        <Avatar
-          key={roomMember.userId}
-          size={size}
-          src={avatarUrl ?? undefined}
-          fallback={roomMember.name.slice(0, 1).toUpperCase()}
-          className={styles.avatar}
-        />
-      );
-    },
-    []
-  );
-
   const Grid =
     items.length > 12 && layout === "freedom" ? NewVideoGrid : VideoGrid;
->>>>>>> dabecf54
+
   const prefersReducedMotion = usePrefersReducedMotion();
 
   const renderContent = (): JSX.Element => {
@@ -303,15 +276,8 @@
         <VideoTile
           targetHeight={bounds.height}
           targetWidth={bounds.width}
-          id={maximisedParticipant.id}
           key={maximisedParticipant.id}
-<<<<<<< HEAD
-          item={maximisedParticipant.data}
-=======
           data={maximisedParticipant.data}
-          getAvatar={renderAvatar}
-          showSpeakingIndicator={false}
->>>>>>> dabecf54
         />
       );
     }
@@ -322,18 +288,9 @@
         layout={layout}
         disableAnimations={prefersReducedMotion || isSafari}
       >
-<<<<<<< HEAD
-        {(child) => <VideoTileContainer item={child.data} {...child} />}
-=======
         {(props) => (
-          <VideoTile
-            getAvatar={renderAvatar}
-            showSpeakingIndicator={items.length > 2}
-            {...props}
-            ref={props.ref as Ref<HTMLDivElement>}
-          />
+          <VideoTile {...props} ref={props.ref as Ref<HTMLDivElement>} />
         )}
->>>>>>> dabecf54
       </Grid>
     );
   };
@@ -507,7 +464,6 @@
           focused: false,
           local: sfuParticipant.isLocal,
           data: {
-            id,
             member,
             sfuParticipant,
             content: TileContent.UserMedia,
