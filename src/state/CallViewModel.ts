/*
Copyright 2023-2024 New Vector Ltd

Licensed under the Apache License, Version 2.0 (the "License");
you may not use this file except in compliance with the License.
You may obtain a copy of the License at

    http://www.apache.org/licenses/LICENSE-2.0

Unless required by applicable law or agreed to in writing, software
distributed under the License is distributed on an "AS IS" BASIS,
WITHOUT WARRANTIES OR CONDITIONS OF ANY KIND, either express or implied.
See the License for the specific language governing permissions and
limitations under the License.
*/

import {
  connectedParticipantsObserver,
  observeParticipantEvents,
  observeParticipantMedia,
} from "@livekit/components-core";
import {
  Room as LivekitRoom,
  LocalParticipant,
  ParticipantEvent,
  RemoteParticipant,
} from "livekit-client";
import { Room as MatrixRoom, RoomMember } from "matrix-js-sdk/src/matrix";
import { useEffect, useRef } from "react";
import {
  EMPTY,
  Observable,
  Subject,
  audit,
  combineLatest,
  concat,
  concatMap,
  distinctUntilChanged,
  filter,
  map,
  merge,
  mergeAll,
  of,
  sample,
  scan,
  shareReplay,
  startWith,
  switchMap,
  throttleTime,
  timer,
  withLatestFrom,
  zip,
} from "rxjs";
import { logger } from "matrix-js-sdk/src/logger";

import { ViewModel } from "./ViewModel";
import { useObservable } from "./useObservable";
import {
  ECAddonConnectionState,
  ECConnectionState,
} from "../livekit/useECConnectionState";
import { usePrevious } from "../usePrevious";
import {
  LocalUserMediaViewModel,
  MediaViewModel,
  RemoteUserMediaViewModel,
  ScreenShareViewModel,
  UserMediaViewModel,
} from "./MediaViewModel";
import { finalizeValue } from "../observable-utils";
import { ObservableScope } from "./ObservableScope";
import { duplicateTiles } from "../settings/settings";

// How long we wait after a focus switch before showing the real participant
// list again
const POST_FOCUS_PARTICIPANT_UPDATE_DELAY_MS = 3000;

<<<<<<< HEAD
=======
// This is the number of participants that we think constitutes a "large" grid.
// The hypothesis is that, after this many participants there's enough cognitive
// load that it makes sense to show the speaker in an easy-to-locate spotlight
// tile. We might change this to a scroll-based condition or do something else
// entirely with the spotlight tile, if we workshop this further.
const largeGridThreshold = 20;

// Represents something that should get a tile on the layout,
// ie. a user's video feed or a screen share feed.
// TODO: This exposes too much information to the view layer, let's keep this
// information internal to the view model and switch to using Tile<T> instead
export interface TileDescriptor<T> {
  id: string;
  focused: boolean;
  isPresenter: boolean;
  isSpeaker: boolean;
  hasVideo: boolean;
  local: boolean;
  largeBaseSize: boolean;
  placeNear?: string;
  data: T;
}

>>>>>>> d561a416
export interface GridLayout {
  type: "grid";
  spotlight?: MediaViewModel[];
  grid: UserMediaViewModel[];
}

export interface SpotlightLayout {
  type: "spotlight";
  spotlight: MediaViewModel[];
  grid: UserMediaViewModel[];
}

export interface OneOnOneLayout {
  type: "one-on-one";
  spotlight?: ScreenShareViewModel[];
  local: LocalUserMediaViewModel;
  remote: RemoteUserMediaViewModel;
}

export interface FullScreenLayout {
  type: "full screen";
  spotlight: MediaViewModel[];
  pip?: UserMediaViewModel;
}

export interface PipLayout {
  type: "pip";
  spotlight: MediaViewModel[];
}

/**
 * A layout defining the media tiles present on screen and their visual
 * arrangement.
 */
export type Layout =
  | GridLayout
  | SpotlightLayout
  | OneOnOneLayout
  | FullScreenLayout
  | PipLayout;

export type GridMode = "grid" | "spotlight";

export type WindowMode = "normal" | "full screen" | "pip";

/**
 * Sorting bins defining the order in which media tiles appear in the layout.
 */
enum SortingBin {
  /**
   * Yourself, when the "always show self" option is on.
   */
  SelfAlwaysShown,
  /**
   * Participants that are sharing their screen.
   */
  Presenters,
  /**
   * Participants that have been speaking recently.
   */
  Speakers,
  /**
   * Participants with both video and audio.
   */
  VideoAndAudio,
  /**
   * Participants with video but no audio.
   */
  Video,
  /**
   * Participants with audio but no video.
   */
  Audio,
  /**
   * Participants not sharing any media.
   */
  NoMedia,
  /**
   * Yourself, when the "always show self" option is off.
   */
  SelfNotAlwaysShown,
}

class UserMedia {
  private readonly scope = new ObservableScope();
  public readonly vm: UserMediaViewModel;
  public readonly speaker: Observable<boolean>;
  public readonly presenter: Observable<boolean>;

  public constructor(
    public readonly id: string,
    member: RoomMember | undefined,
    participant: LocalParticipant | RemoteParticipant,
    callEncrypted: boolean,
  ) {
    this.vm =
      participant instanceof LocalParticipant
        ? new LocalUserMediaViewModel(id, member, participant, callEncrypted)
        : new RemoteUserMediaViewModel(id, member, participant, callEncrypted);

    this.speaker = this.vm.speaking.pipe(
      // Require 1 s of continuous speaking to become a speaker, and 60 s of
      // continuous silence to stop being considered a speaker
      audit((s) =>
        merge(
          timer(s ? 1000 : 60000),
          // If the speaking flag resets to its original value during this time,
          // end the silencing window to stick with that original value
          this.vm.speaking.pipe(filter((s1) => s1 !== s)),
        ),
      ),
      startWith(false),
      distinctUntilChanged(),
      this.scope.bind(),
      // Make this Observable hot so that the timers don't reset when you
      // resubscribe
      shareReplay(1),
    );

    this.presenter = observeParticipantEvents(
      participant,
      ParticipantEvent.TrackPublished,
      ParticipantEvent.TrackUnpublished,
      ParticipantEvent.LocalTrackPublished,
      ParticipantEvent.LocalTrackUnpublished,
    ).pipe(map((p) => p.isScreenShareEnabled));
  }

  public destroy(): void {
    this.scope.end();
    this.vm.destroy();
  }
}

class ScreenShare {
  public readonly vm: ScreenShareViewModel;

  public constructor(
    id: string,
    member: RoomMember | undefined,
    participant: LocalParticipant | RemoteParticipant,
    callEncrypted: boolean,
  ) {
    this.vm = new ScreenShareViewModel(id, member, participant, callEncrypted);
  }

  public destroy(): void {
    this.vm.destroy();
  }
}

type MediaItem = UserMedia | ScreenShare;

function findMatrixMember(
  room: MatrixRoom,
  id: string,
): RoomMember | undefined {
  if (id === "local")
    return room.getMember(room.client.getUserId()!) ?? undefined;

  const parts = id.split(":");
  // must be at least 3 parts because we know the first part is a userId which must necessarily contain a colon
  if (parts.length < 3) {
    logger.warn(
      "Livekit participants ID doesn't look like a userId:deviceId combination",
    );
    return undefined;
  }

  parts.pop();
  const userId = parts.join(":");

  return room.getMember(userId) ?? undefined;
}

// TODO: Move wayyyy more business logic from the call and lobby views into here
export class CallViewModel extends ViewModel {
  private readonly rawRemoteParticipants = connectedParticipantsObserver(
    this.livekitRoom,
  ).pipe(shareReplay(1));

  // Lists of participants to "hold" on display, even if LiveKit claims that
  // they've left
  private readonly remoteParticipantHolds: Observable<RemoteParticipant[][]> =
    zip(
      this.connectionState,
      this.rawRemoteParticipants.pipe(sample(this.connectionState)),
      (s, ps) => {
        // Whenever we switch focuses, we should retain all the previous
        // participants for at least POST_FOCUS_PARTICIPANT_UPDATE_DELAY_MS ms to
        // give their clients time to switch over and avoid jarring layout shifts
        if (s === ECAddonConnectionState.ECSwitchingFocus) {
          return concat(
            // Hold these participants
            of({ hold: ps }),
            // Wait for time to pass and the connection state to have changed
            Promise.all([
              new Promise<void>((resolve) =>
                setTimeout(resolve, POST_FOCUS_PARTICIPANT_UPDATE_DELAY_MS),
              ),
              new Promise<void>((resolve) => {
                const subscription = this.connectionState
                  .pipe(this.scope.bind())
                  .subscribe((s) => {
                    if (s !== ECAddonConnectionState.ECSwitchingFocus) {
                      resolve();
                      subscription.unsubscribe();
                    }
                  });
              }),
              // Then unhold them
            ]).then(() => Promise.resolve({ unhold: ps })),
          );
        } else {
          return EMPTY;
        }
      },
    ).pipe(
      mergeAll(),
      // Aggregate the hold instructions into a single list showing which
      // participants are being held
      scan(
        (holds, instruction) =>
          "hold" in instruction
            ? [instruction.hold, ...holds]
            : holds.filter((h) => h !== instruction.unhold),
        [] as RemoteParticipant[][],
      ),
      startWith([]),
    );

  private readonly remoteParticipants: Observable<RemoteParticipant[]> =
    combineLatest(
      [this.rawRemoteParticipants, this.remoteParticipantHolds],
      (raw, holds) => {
        const result = [...raw];
        const resultIds = new Set(result.map((p) => p.identity));

        // Incorporate the held participants into the list
        for (const hold of holds) {
          for (const p of hold) {
            if (!resultIds.has(p.identity)) {
              result.push(p);
              resultIds.add(p.identity);
            }
          }
        }

        return result;
      },
    );

  private readonly mediaItems: Observable<MediaItem[]> = combineLatest([
    this.remoteParticipants,
    observeParticipantMedia(this.livekitRoom.localParticipant),
    duplicateTiles.value,
  ]).pipe(
    scan(
<<<<<<< HEAD
      (prevItems, [remoteParticipants, { participant: localParticipant }]) => {
=======
      (
        prevItems,
        [remoteParticipants, { participant: localParticipant }, duplicateTiles],
      ) => {
        let allGhosts = true;

>>>>>>> d561a416
        const newItems = new Map(
          function* (this: CallViewModel): Iterable<[string, MediaItem]> {
            for (const p of [localParticipant, ...remoteParticipants]) {
              const userMediaId = p === localParticipant ? "local" : p.identity;
              const member = findMatrixMember(this.matrixRoom, userMediaId);
              if (member === undefined)
                logger.warn(
                  `Ruh, roh! No matrix member found for SFU participant '${p.identity}': creating g-g-g-ghost!`,
                );

<<<<<<< HEAD
              yield [
                userMediaId,
                prevItems.get(userMediaId) ??
                  new UserMedia(userMediaId, member, p, this.encrypted),
              ];

              if (p.isScreenShareEnabled) {
                const screenShareId = `${userMediaId}:screen-share`;
=======
              // Create as many tiles for this participant as called for by
              // the duplicateTiles option
              for (let i = 0; i < 1 + duplicateTiles; i++) {
                const userMediaId = `${p.identity}:${i}`;
>>>>>>> d561a416
                yield [
                  userMediaId,
                  prevItems.get(userMediaId) ??
                    new UserMedia(userMediaId, member, p, this.encrypted),
                ];

                if (p.isScreenShareEnabled) {
                  const screenShareId = `${userMediaId}:screen-share`;
                  yield [
                    screenShareId,
                    prevItems.get(screenShareId) ??
                      new ScreenShare(screenShareId, member, p, this.encrypted),
                  ];
                }
              }
            }
          }.bind(this)(),
        );

<<<<<<< HEAD
        for (const [id, t] of prevItems) if (!newItems.has(id)) t.destroy();
        return newItems;
=======
        // If every item is a ghost, that probably means we're still connecting
        // and shouldn't bother showing anything yet
        return allGhosts ? new Map() : newItems;
>>>>>>> d561a416
      },
      new Map<string, MediaItem>(),
    ),
    map((mediaItems) => [...mediaItems.values()]),
    finalizeValue((ts) => {
      for (const t of ts) t.destroy();
    }),
    shareReplay(1),
  );

  private readonly userMedia: Observable<UserMedia[]> = this.mediaItems.pipe(
    map((mediaItems) =>
      mediaItems.filter((m): m is UserMedia => m instanceof UserMedia),
    ),
  );

  private readonly screenShares: Observable<ScreenShare[]> =
    this.mediaItems.pipe(
      map((mediaItems) =>
        mediaItems.filter((m): m is ScreenShare => m instanceof ScreenShare),
      ),
      shareReplay(1),
    );

  private readonly hasRemoteScreenShares: Observable<boolean> =
    this.screenShares.pipe(
      map((ms) => ms.some((m) => !m.vm.local)),
      distinctUntilChanged(),
    );

  private readonly spotlightSpeaker: Observable<UserMedia | null> =
    this.userMedia.pipe(
      switchMap((mediaItems) =>
        mediaItems.length === 0
          ? of([])
          : combineLatest(
              mediaItems.map((m) =>
                m.vm.speaking.pipe(map((s) => [m, s] as const)),
              ),
            ),
      ),
      scan<(readonly [UserMedia, boolean])[], UserMedia | null, null>(
        (prev, mediaItems) =>
          // Decide who to spotlight:
          // If the previous speaker (not the local user) is still speaking,
          // stick with them rather than switching eagerly to someone else
          (prev === null || prev.vm.local
            ? null
            : mediaItems.find(([m, s]) => m === prev && s)?.[0]) ??
          // Otherwise, select any remote user who is speaking
          mediaItems.find(([m, s]) => !m.vm.local && s)?.[0] ??
          // Otherwise, stick with the person who was last speaking
          prev ??
          // Otherwise, spotlight the local user
          mediaItems.find(([m]) => m.vm.local)?.[0] ??
          null,
        null,
      ),
      distinctUntilChanged(),
      shareReplay(1),
      throttleTime(1600, undefined, { leading: true, trailing: true }),
    );

  private readonly grid: Observable<UserMediaViewModel[]> = this.userMedia.pipe(
    switchMap((mediaItems) => {
      const bins = mediaItems.map((m) =>
        combineLatest(
          [
            m.speaker,
            m.presenter,
            m.vm.audioEnabled,
            m.vm.videoEnabled,
            m.vm instanceof LocalUserMediaViewModel
              ? m.vm.alwaysShow
              : of(false),
          ],
          (speaker, presenter, audio, video, alwaysShow) => {
            let bin: SortingBin;
            if (m.vm.local)
              bin = alwaysShow
                ? SortingBin.SelfAlwaysShown
                : SortingBin.SelfNotAlwaysShown;
            else if (presenter) bin = SortingBin.Presenters;
            else if (speaker) bin = SortingBin.Speakers;
            else if (video)
              bin = audio ? SortingBin.VideoAndAudio : SortingBin.Video;
            else bin = audio ? SortingBin.Audio : SortingBin.NoMedia;

            return [m, bin] as const;
          },
        ),
      );
      // Sort the media by bin order and generate a tile for each one
      return bins.length === 0
        ? of([])
        : combineLatest(bins, (...bins) =>
            bins.sort(([, bin1], [, bin2]) => bin1 - bin2).map(([m]) => m.vm),
          );
    }),
  );

  private readonly spotlight: Observable<MediaViewModel[]> = combineLatest(
    [this.screenShares, this.spotlightSpeaker],
    (screenShares, spotlightSpeaker): MediaViewModel[] =>
      screenShares.length > 0
        ? screenShares.map((m) => m.vm)
        : spotlightSpeaker === null
          ? []
          : [spotlightSpeaker.vm],
  );

  // TODO: Make this react to changes in window dimensions and screen
  // orientation
  private readonly windowMode = of<WindowMode>("normal");

  private readonly gridModeUserSelection = new Subject<GridMode>();
  /**
   * The layout mode of the media tile grid.
   */
  public readonly gridMode: Observable<GridMode> = merge(
    // Always honor a manual user selection
    this.gridModeUserSelection,
    // If the user hasn't selected spotlight and somebody starts screen sharing,
    // automatically switch to spotlight mode and reset when screen sharing ends
    this.hasRemoteScreenShares.pipe(
      withLatestFrom(this.gridModeUserSelection.pipe(startWith(null))),
      concatMap(([hasScreenShares, userSelection]) =>
        userSelection === "spotlight"
          ? EMPTY
          : of<GridMode>(hasScreenShares ? "spotlight" : "grid"),
      ),
    ),
  ).pipe(distinctUntilChanged(), shareReplay(1));

  public setGridMode(value: GridMode): void {
    this.gridModeUserSelection.next(value);
  }

  public readonly layout: Observable<Layout> = this.windowMode.pipe(
    switchMap((windowMode) => {
      switch (windowMode) {
        case "full screen":
          throw new Error("unimplemented");
        case "pip":
          throw new Error("unimplemented");
        case "normal":
          return this.gridMode.pipe(
            switchMap((gridMode) => {
              switch (gridMode) {
                case "grid":
                  return combineLatest(
                    [this.grid, this.spotlight, this.screenShares],
<<<<<<< HEAD
                    (grid, spotlight, screenShares): Layout =>
                      grid.length == 2
                        ? {
                            type: "one-on-one",
                            spotlight:
                              screenShares.length > 0 ? spotlight : undefined,
                            local: grid.find(
                              (vm) => vm.local,
                            ) as LocalUserMediaViewModel,
                            remote: grid.find(
                              (vm) => !vm.local,
                            ) as RemoteUserMediaViewModel,
                          }
                        : {
                            type: "grid",
                            spotlight:
                              screenShares.length > 0 || grid.length > 20
                                ? spotlight
                                : undefined,
                            grid,
                          },
=======
                    (grid, spotlight, screenShares): Layout => ({
                      type: "grid",
                      spotlight:
                        screenShares.length > 0 ||
                        grid.length > largeGridThreshold
                          ? spotlight
                          : undefined,
                      grid,
                    }),
>>>>>>> d561a416
                  );
                case "spotlight":
                  return combineLatest(
                    [this.grid, this.spotlight],
                    (grid, spotlight): Layout => ({
                      type: "spotlight",
                      spotlight,
                      grid,
                    }),
                  );
              }
            }),
          );
      }
    }),
    shareReplay(1),
  );

  public constructor(
    // A call is permanently tied to a single Matrix room and LiveKit room
    private readonly matrixRoom: MatrixRoom,
    private readonly livekitRoom: LivekitRoom,
    private readonly encrypted: boolean,
    private readonly connectionState: Observable<ECConnectionState>,
  ) {
    super();
  }
}

export function useCallViewModel(
  matrixRoom: MatrixRoom,
  livekitRoom: LivekitRoom,
  encrypted: boolean,
  connectionState: ECConnectionState,
): CallViewModel {
  const prevMatrixRoom = usePrevious(matrixRoom);
  const prevLivekitRoom = usePrevious(livekitRoom);
  const prevEncrypted = usePrevious(encrypted);
  const connectionStateObservable = useObservable(connectionState);

  const vm = useRef<CallViewModel>();
  if (
    matrixRoom !== prevMatrixRoom ||
    livekitRoom !== prevLivekitRoom ||
    encrypted !== prevEncrypted
  ) {
    vm.current?.destroy();
    vm.current = new CallViewModel(
      matrixRoom,
      livekitRoom,
      encrypted,
      connectionStateObservable,
    );
  }

  useEffect(() => vm.current?.destroy(), []);

  return vm.current!;
}<|MERGE_RESOLUTION|>--- conflicted
+++ resolved
@@ -75,8 +75,6 @@
 // list again
 const POST_FOCUS_PARTICIPANT_UPDATE_DELAY_MS = 3000;
 
-<<<<<<< HEAD
-=======
 // This is the number of participants that we think constitutes a "large" grid.
 // The hypothesis is that, after this many participants there's enough cognitive
 // load that it makes sense to show the speaker in an easy-to-locate spotlight
@@ -84,23 +82,6 @@
 // entirely with the spotlight tile, if we workshop this further.
 const largeGridThreshold = 20;
 
-// Represents something that should get a tile on the layout,
-// ie. a user's video feed or a screen share feed.
-// TODO: This exposes too much information to the view layer, let's keep this
-// information internal to the view model and switch to using Tile<T> instead
-export interface TileDescriptor<T> {
-  id: string;
-  focused: boolean;
-  isPresenter: boolean;
-  isSpeaker: boolean;
-  hasVideo: boolean;
-  local: boolean;
-  largeBaseSize: boolean;
-  placeNear?: string;
-  data: T;
-}
-
->>>>>>> d561a416
 export interface GridLayout {
   type: "grid";
   spotlight?: MediaViewModel[];
@@ -359,16 +340,10 @@
     duplicateTiles.value,
   ]).pipe(
     scan(
-<<<<<<< HEAD
-      (prevItems, [remoteParticipants, { participant: localParticipant }]) => {
-=======
       (
         prevItems,
         [remoteParticipants, { participant: localParticipant }, duplicateTiles],
       ) => {
-        let allGhosts = true;
-
->>>>>>> d561a416
         const newItems = new Map(
           function* (this: CallViewModel): Iterable<[string, MediaItem]> {
             for (const p of [localParticipant, ...remoteParticipants]) {
@@ -379,21 +354,10 @@
                   `Ruh, roh! No matrix member found for SFU participant '${p.identity}': creating g-g-g-ghost!`,
                 );
 
-<<<<<<< HEAD
-              yield [
-                userMediaId,
-                prevItems.get(userMediaId) ??
-                  new UserMedia(userMediaId, member, p, this.encrypted),
-              ];
-
-              if (p.isScreenShareEnabled) {
-                const screenShareId = `${userMediaId}:screen-share`;
-=======
               // Create as many tiles for this participant as called for by
               // the duplicateTiles option
               for (let i = 0; i < 1 + duplicateTiles; i++) {
                 const userMediaId = `${p.identity}:${i}`;
->>>>>>> d561a416
                 yield [
                   userMediaId,
                   prevItems.get(userMediaId) ??
@@ -413,14 +377,8 @@
           }.bind(this)(),
         );
 
-<<<<<<< HEAD
         for (const [id, t] of prevItems) if (!newItems.has(id)) t.destroy();
         return newItems;
-=======
-        // If every item is a ghost, that probably means we're still connecting
-        // and shouldn't bother showing anything yet
-        return allGhosts ? new Map() : newItems;
->>>>>>> d561a416
       },
       new Map<string, MediaItem>(),
     ),
@@ -573,7 +531,6 @@
                 case "grid":
                   return combineLatest(
                     [this.grid, this.spotlight, this.screenShares],
-<<<<<<< HEAD
                     (grid, spotlight, screenShares): Layout =>
                       grid.length == 2
                         ? {
@@ -590,22 +547,12 @@
                         : {
                             type: "grid",
                             spotlight:
-                              screenShares.length > 0 || grid.length > 20
+                              screenShares.length > 0 ||
+                              grid.length > largeGridThreshold
                                 ? spotlight
                                 : undefined,
                             grid,
                           },
-=======
-                    (grid, spotlight, screenShares): Layout => ({
-                      type: "grid",
-                      spotlight:
-                        screenShares.length > 0 ||
-                        grid.length > largeGridThreshold
-                          ? spotlight
-                          : undefined,
-                      grid,
-                    }),
->>>>>>> d561a416
                   );
                 case "spotlight":
                   return combineLatest(
