--- conflicted
+++ resolved
@@ -333,13 +333,16 @@
       },
     );
 
-<<<<<<< HEAD
   private readonly mediaItems: Observable<MediaItem[]> = combineLatest([
     this.remoteParticipants,
     observeParticipantMedia(this.livekitRoom.localParticipant),
+    duplicateTiles.value,
   ]).pipe(
     scan(
-      (prevItems, [remoteParticipants, { participant: localParticipant }]) => {
+      (
+        prevItems,
+        [remoteParticipants, { participant: localParticipant }, duplicateTiles],
+      ) => {
         let allGhosts = true;
 
         const newItems = new Map(
@@ -356,104 +359,36 @@
                 );
               }
 
-              const userMediaId = p.identity;
-              yield [
-                userMediaId,
-                prevItems.get(userMediaId) ??
-                  new UserMedia(userMediaId, member, p, this.encrypted),
-              ];
-
-              if (p.isScreenShareEnabled) {
-                const screenShareId = `${userMediaId}:screen-share`;
+              // Create as many tiles for this participant as called for by
+              // the duplicateTiles option
+              for (let i = 0; i < 1 + duplicateTiles; i++) {
+                const userMediaId = `${p.identity}:${i}`;
                 yield [
-                  screenShareId,
-                  prevItems.get(screenShareId) ??
-                    new ScreenShare(screenShareId, member, p, this.encrypted),
+                  userMediaId,
+                  prevItems.get(userMediaId) ??
+                    new UserMedia(userMediaId, member, p, this.encrypted),
                 ];
-=======
-  private readonly mediaItems: StateObservable<MediaItem[]> = state(
-    combineLatest([
-      this.remoteParticipants,
-      observeParticipantMedia(this.livekitRoom.localParticipant),
-      duplicateTiles.value,
-    ]).pipe(
-      scan(
-        (
-          prevItems,
-          [
-            remoteParticipants,
-            { participant: localParticipant },
-            duplicateTiles,
-          ],
-        ) => {
-          let allGhosts = true;
-
-          const newItems = new Map(
-            function* (this: CallViewModel): Iterable<[string, MediaItem]> {
-              for (const p of [localParticipant, ...remoteParticipants]) {
-                const member = findMatrixMember(this.matrixRoom, p.identity);
-                allGhosts &&= member === undefined;
-                // We always start with a local participant with the empty string as
-                // their ID before we're connected, this is fine and we'll be in
-                // "all ghosts" mode.
-                if (p.identity !== "" && member === undefined) {
-                  logger.warn(
-                    `Ruh, roh! No matrix member found for SFU participant '${p.identity}': creating g-g-g-ghost!`,
-                  );
+
+                if (p.isScreenShareEnabled) {
+                  const screenShareId = `${userMediaId}:screen-share`;
+                  yield [
+                    screenShareId,
+                    prevItems.get(screenShareId) ??
+                      new ScreenShare(screenShareId, member, p, this.encrypted),
+                  ];
                 }
-
-                // Create as many tiles for this participant as called for by
-                // the duplicateTiles option
-                for (let i = 0; i < 1 + duplicateTiles; i++) {
-                  const userMediaId = `${p.identity}:${i}`;
-                  yield [
-                    userMediaId,
-                    prevItems.get(userMediaId) ??
-                      new UserMedia(userMediaId, member, p, this.encrypted),
-                  ];
-
-                  if (p.isScreenShareEnabled) {
-                    const screenShareId = `${userMediaId}:screen-share`;
-                    yield [
-                      screenShareId,
-                      prevItems.get(screenShareId) ??
-                        new ScreenShare(
-                          screenShareId,
-                          member,
-                          p,
-                          this.encrypted,
-                        ),
-                    ];
-                  }
-                }
->>>>>>> d4a2617f
               }
             }
           }.bind(this)(),
         );
 
-        for (const [id, t] of prevItems) if (!newItems.has(id)) t.destroy();
-
-<<<<<<< HEAD
         // If every item is a ghost, that probably means we're still connecting
         // and shouldn't bother showing anything yet
         return allGhosts ? new Map() : newItems;
       },
       new Map<string, MediaItem>(),
-=======
-          // If every item is a ghost, that probably means we're still connecting
-          // and shouldn't bother showing anything yet
-          return allGhosts ? new Map() : newItems;
-        },
-        new Map<string, MediaItem>(),
-      ),
-      map((mediaItems) => [...mediaItems.values()]),
-      finalizeValue((ts) => {
-        for (const t of ts) t.destroy();
-      }),
->>>>>>> d4a2617f
     ),
-    map((ms) => [...ms.values()]),
+    map((mediaItems) => [...mediaItems.values()]),
     finalizeValue((ts) => {
       for (const t of ts) t.destroy();
     }),
