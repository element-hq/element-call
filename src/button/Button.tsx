/*
Copyright 2022 - 2023 New Vector Ltd

Licensed under the Apache License, Version 2.0 (the "License");
you may not use this file except in compliance with the License.
You may obtain a copy of the License at

    http://www.apache.org/licenses/LICENSE-2.0

Unless required by applicable law or agreed to in writing, software
distributed under the License is distributed on an "AS IS" BASIS,
WITHOUT WARRANTIES OR CONDITIONS OF ANY KIND, either express or implied.
See the License for the specific language governing permissions and
limitations under the License.
*/
import { FC, forwardRef, useCallback, useEffect, useState } from "react";
import { PressEvent } from "@react-types/shared";
import classNames from "classnames";
import { useButton } from "@react-aria/button";
import { mergeProps, useObjectRef } from "@react-aria/utils";
import { useTranslation } from "react-i18next";
import { Tooltip } from "@vector-im/compound-web";
import { ChangeEvent } from "react";
import MicOnSolidIcon from "@vector-im/compound-design-tokens/icons/mic-on-solid.svg?react";
import MicOffSolidIcon from "@vector-im/compound-design-tokens/icons/mic-off-solid.svg?react";
import VideoCallSolidIcon from "@vector-im/compound-design-tokens/icons/video-call-solid.svg?react";
import VideoCallOffSolidIcon from "@vector-im/compound-design-tokens/icons/video-call-off-solid.svg?react";
import EndCallIcon from "@vector-im/compound-design-tokens/icons/end-call.svg?react";
import ShareScreenSolidIcon from "@vector-im/compound-design-tokens/icons/share-screen-solid.svg?react";
import SettingsSolidIcon from "@vector-im/compound-design-tokens/icons/settings-solid.svg?react";
import ChevronDownIcon from "@vector-im/compound-design-tokens/icons/chevron-down.svg?react";

import { VolumeIcon } from "./VolumeIcon";
import styles from "./Button.module.css";
<<<<<<< HEAD
import Fullscreen from "../icons/Fullscreen.svg?react";
import FullscreenExit from "../icons/FullscreenExit.svg?react";
import RemoveIcon from "../icons/Remove.svg?react";
import AddBreakoutRoomIcon from "../icons/AddBreakoutRoom.svg?react";
import BreakoutRoomsIcon from "../icons/BreakoutRooms.svg?react";
=======
>>>>>>> f529ae14

export type ButtonVariant =
  | "default"
  | "toolbar"
  | "toolbarSecondary"
  | "icon"
  | "secondary"
  | "copy"
  | "secondaryCopy"
  | "iconCopy"
  | "secondaryHangup"
  | "dropdown"
  | "link";

export const variantToClassName = {
  default: [styles.button],
  toolbar: [styles.toolbarButton],
  toolbarSecondary: [styles.toolbarButtonSecondary],
  icon: [styles.iconButton],
  secondary: [styles.secondary],
  copy: [styles.copyButton],
  secondaryCopy: [styles.secondaryCopy, styles.copyButton],
  iconCopy: [styles.iconCopyButton],
  secondaryHangup: [styles.secondaryHangup],
  dropdown: [styles.dropdownButton],
  link: [styles.linkButton],
};

export type ButtonSize = "lg";

export const sizeToClassName: { lg: string[] } = {
  lg: [styles.lg],
};
interface Props {
  variant: ButtonVariant;
  size: ButtonSize;
  on: () => void;
  off: () => void;
  iconStyle: string;
  className: string;
  children: Element[];
  onPress: (e: PressEvent) => void;
  onPressStart: (e: PressEvent) => void;
  disabled: boolean;
  // TODO: add all props for <Button>
  [index: string]: unknown;
}

export const Button = forwardRef<HTMLButtonElement, Props>(
  (
    {
      variant = "default",
      size,
      on,
      off,
      iconStyle,
      className,
      children,
      onPress,
      onPressStart,
      ...rest
    },
    ref,
  ) => {
    const buttonRef = useObjectRef<HTMLButtonElement>(ref);
    const { buttonProps } = useButton(
      { onPress, onPressStart, ...rest },
      buttonRef,
    );

    // TODO: react-aria's useButton hook prevents form submission via keyboard
    // Remove the hack below after this is merged https://github.com/adobe/react-spectrum/pull/904
    let filteredButtonProps = buttonProps;

    if (rest.type === "submit" && !rest.onPress) {
      const { ...filtered } = buttonProps;
      filteredButtonProps = filtered;
    }

    return (
      <button
        className={classNames(
          variantToClassName[variant],
          sizeToClassName[size],
          styles[iconStyle],
          className,
          {
            [styles.on]: on,
            [styles.off]: off,
          },
        )}
        {...mergeProps(rest, filteredButtonProps)}
        ref={buttonRef}
      >
        <>
          {children}
          {variant === "dropdown" && <ChevronDownIcon />}
        </>
      </button>
    );
  },
);

<<<<<<< HEAD
export const ButtonWithDropdown: FC<{
  label: string;
  options: { label: string; id: string }[];
  onOptionSelect: (id: string) => void;
}> = ({ label, options, onOptionSelect, ...rest }) => {
  const [selectedUserId, setSelectedUserId] = useState<string>(options[0].id);

  const onPress = useCallback(() => {
    onOptionSelect(selectedUserId);
  }, [onOptionSelect, selectedUserId]);

  const onSelectedOptionChange = useCallback(
    (event: ChangeEvent<HTMLSelectElement>) => {
      setSelectedUserId(event.target.options[event.target.selectedIndex].id);
    },
    [setSelectedUserId],
  );

  useEffect(() => {
    if (!options.find((o) => o.id === selectedUserId)) {
      setSelectedUserId(options[0].id);
    }
  }, [options, selectedUserId, setSelectedUserId]);

  return (
    <div className={styles.buttonWithDropdown}>
      <Tooltip label={label}>
        <Button onPress={onPress} {...rest}>
          {label}
        </Button>
      </Tooltip>
      <select onChange={onSelectedOptionChange}>
        {options.map((o) => (
          <option id={o.id}> {o.label}</option>
        ))}
      </select>
    </div>
  );
};
=======
Button.displayName = "Button";
>>>>>>> f529ae14

export const MicButton: FC<{
  muted: boolean;
  // TODO: add all props for <Button>
  [index: string]: unknown;
}> = ({ muted, ...rest }) => {
  const { t } = useTranslation();
  const Icon = muted ? MicOffSolidIcon : MicOnSolidIcon;
  const label = muted
    ? t("unmute_microphone_button_label")
    : t("mute_microphone_button_label");

  return (
    <Tooltip label={label}>
      <Button variant="toolbar" {...rest} on={muted}>
        <Icon aria-label={label} />
      </Button>
    </Tooltip>
  );
};

export const VideoButton: FC<{
  muted: boolean;
  // TODO: add all props for <Button>
  [index: string]: unknown;
}> = ({ muted, ...rest }) => {
  const { t } = useTranslation();
  const Icon = muted ? VideoCallOffSolidIcon : VideoCallSolidIcon;
  const label = muted
    ? t("start_video_button_label")
    : t("stop_video_button_label");

  return (
    <Tooltip label={label}>
      <Button variant="toolbar" {...rest} on={muted}>
        <Icon aria-label={label} />
      </Button>
    </Tooltip>
  );
};

export const ScreenshareButton: FC<{
  enabled: boolean;
  className?: string;
  // TODO: add all props for <Button>
  [index: string]: unknown;
}> = ({ enabled, className, ...rest }) => {
  const { t } = useTranslation();
  const label = enabled
    ? t("stop_screenshare_button_label")
    : t("screenshare_button_label");

  return (
    <Tooltip label={label}>
      <Button variant="toolbar" {...rest} on={enabled}>
        <ShareScreenSolidIcon aria-label={label} />
      </Button>
    </Tooltip>
  );
};

export const HangupButton: FC<{
  className?: string;
  // TODO: add all props for <Button>
  [index: string]: unknown;
}> = ({ className, ...rest }) => {
  const { t } = useTranslation();

  return (
    <Tooltip label={t("hangup_button_label")}>
      <Button
        variant="toolbar"
        className={classNames(styles.hangupButton, className)}
        {...rest}
      >
        <EndCallIcon aria-label={t("hangup_button_label")} />
      </Button>
    </Tooltip>
  );
};

export const SettingsButton: FC<{
  className?: string;
  // TODO: add all props for <Button>
  [index: string]: unknown;
}> = ({ className, ...rest }) => {
  const { t } = useTranslation();

  return (
    <Tooltip label={t("common.settings")}>
      <Button variant="toolbar" {...rest}>
<<<<<<< HEAD
        <SettingsSolidIcon aria-label={t("Settings")} />
      </Button>
    </Tooltip>
  );
};

export const AddBreakoutRoomButton: FC<{
  // TODO: add all props for <Button>
  [index: string]: unknown;
}> = ({ ...rest }) => {
  const { t } = useTranslation();

  return (
    <Tooltip label={t("Break-out room")}>
      <Button variant="toolbar" {...rest}>
        <AddBreakoutRoomIcon aria-label={t("Break-out room")} />
      </Button>
    </Tooltip>
  );
};

export const BreakoutRoomsButton: FC<{
  // TODO: add all props for <Button>
  [index: string]: unknown;
}> = ({ ...rest }) => {
  const { t } = useTranslation();

  return (
    <Tooltip label={t("Break-out rooms")}>
      <Button variant="toolbar" {...rest}>
        <BreakoutRoomsIcon aria-label={t("Break-out rooms")} />
      </Button>
    </Tooltip>
  );
};

interface AudioButtonProps extends Omit<Props, "variant"> {
  /**
   * A number between 0 and 1
   */
  volume: number;
}

export const AudioButton: FC<AudioButtonProps> = ({ volume, ...rest }) => {
  const { t } = useTranslation();

  return (
    <Tooltip label={t("Local volume")}>
      <Button variant="icon" {...rest}>
        <VolumeIcon volume={volume} aria-label={t("Local volume")} />
      </Button>
    </Tooltip>
  );
};

export const RemoveButton: FC<Omit<Props, "variant">> = ({ ...rest }) => {
  const { t } = useTranslation();

  return (
    <Tooltip label={t("Remove")}>
      <Button className={styles.removeButton} variant="icon" {...rest}>
        <RemoveIcon aria-label={t("Remove")} />
      </Button>
    </Tooltip>
  );
};

interface FullscreenButtonProps extends Omit<Props, "variant"> {
  fullscreen?: boolean;
}

export const FullscreenButton: FC<FullscreenButtonProps> = ({
  fullscreen,
  ...rest
}) => {
  const { t } = useTranslation();
  const Icon = fullscreen ? FullscreenExit : Fullscreen;
  const label = fullscreen ? t("Exit full screen") : t("Full screen");

  return (
    <Tooltip label={label}>
      <Button variant="icon" {...rest}>
        <Icon aria-label={label} />
=======
        <SettingsSolidIcon aria-label={t("common.settings")} />
>>>>>>> f529ae14
      </Button>
    </Tooltip>
  );
};<|MERGE_RESOLUTION|>--- conflicted
+++ resolved
@@ -30,16 +30,10 @@
 import SettingsSolidIcon from "@vector-im/compound-design-tokens/icons/settings-solid.svg?react";
 import ChevronDownIcon from "@vector-im/compound-design-tokens/icons/chevron-down.svg?react";
 
-import { VolumeIcon } from "./VolumeIcon";
 import styles from "./Button.module.css";
-<<<<<<< HEAD
-import Fullscreen from "../icons/Fullscreen.svg?react";
-import FullscreenExit from "../icons/FullscreenExit.svg?react";
 import RemoveIcon from "../icons/Remove.svg?react";
 import AddBreakoutRoomIcon from "../icons/AddBreakoutRoom.svg?react";
 import BreakoutRoomsIcon from "../icons/BreakoutRooms.svg?react";
-=======
->>>>>>> f529ae14
 
 export type ButtonVariant =
   | "default"
@@ -143,7 +137,6 @@
   },
 );
 
-<<<<<<< HEAD
 export const ButtonWithDropdown: FC<{
   label: string;
   options: { label: string; id: string }[];
@@ -183,9 +176,6 @@
     </div>
   );
 };
-=======
-Button.displayName = "Button";
->>>>>>> f529ae14
 
 export const MicButton: FC<{
   muted: boolean;
@@ -277,7 +267,6 @@
   return (
     <Tooltip label={t("common.settings")}>
       <Button variant="toolbar" {...rest}>
-<<<<<<< HEAD
         <SettingsSolidIcon aria-label={t("Settings")} />
       </Button>
     </Tooltip>
@@ -314,25 +303,6 @@
   );
 };
 
-interface AudioButtonProps extends Omit<Props, "variant"> {
-  /**
-   * A number between 0 and 1
-   */
-  volume: number;
-}
-
-export const AudioButton: FC<AudioButtonProps> = ({ volume, ...rest }) => {
-  const { t } = useTranslation();
-
-  return (
-    <Tooltip label={t("Local volume")}>
-      <Button variant="icon" {...rest}>
-        <VolumeIcon volume={volume} aria-label={t("Local volume")} />
-      </Button>
-    </Tooltip>
-  );
-};
-
 export const RemoveButton: FC<Omit<Props, "variant">> = ({ ...rest }) => {
   const { t } = useTranslation();
 
@@ -343,28 +313,4 @@
       </Button>
     </Tooltip>
   );
-};
-
-interface FullscreenButtonProps extends Omit<Props, "variant"> {
-  fullscreen?: boolean;
-}
-
-export const FullscreenButton: FC<FullscreenButtonProps> = ({
-  fullscreen,
-  ...rest
-}) => {
-  const { t } = useTranslation();
-  const Icon = fullscreen ? FullscreenExit : Fullscreen;
-  const label = fullscreen ? t("Exit full screen") : t("Full screen");
-
-  return (
-    <Tooltip label={label}>
-      <Button variant="icon" {...rest}>
-        <Icon aria-label={label} />
-=======
-        <SettingsSolidIcon aria-label={t("common.settings")} />
->>>>>>> f529ae14
-      </Button>
-    </Tooltip>
-  );
 };