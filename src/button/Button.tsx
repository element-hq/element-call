--- conflicted
+++ resolved
@@ -13,35 +13,14 @@
 See the License for the specific language governing permissions and
 limitations under the License.
 */
-<<<<<<< HEAD
-import { forwardRef, useCallback, useState } from "react";
-=======
-import { FC, forwardRef } from "react";
->>>>>>> 62471dcd
+import { FC, forwardRef, useCallback, useState } from "react";
 import { PressEvent } from "@react-types/shared";
 import classNames from "classnames";
 import { useButton } from "@react-aria/button";
 import { mergeProps, useObjectRef } from "@react-aria/utils";
 import { useTranslation } from "react-i18next";
 import { Tooltip } from "@vector-im/compound-web";
-<<<<<<< HEAD
-import { ReactComponent as MicOnSolidIcon } from "@vector-im/compound-design-tokens/icons/mic-on-solid.svg";
-import { ReactComponent as MicOffSolidIcon } from "@vector-im/compound-design-tokens/icons/mic-off-solid.svg";
-import { ReactComponent as VideoCallIcon } from "@vector-im/compound-design-tokens/icons/video-call.svg";
-import { ReactComponent as VideoCallOffIcon } from "@vector-im/compound-design-tokens/icons/video-call-off.svg";
-import { ReactComponent as EndCallIcon } from "@vector-im/compound-design-tokens/icons/end-call.svg";
-import { ReactComponent as ShareScreenSolidIcon } from "@vector-im/compound-design-tokens/icons/share-screen-solid.svg";
-import { ReactComponent as SettingsSolidIcon } from "@vector-im/compound-design-tokens/icons/settings-solid.svg";
-import { ReactComponent as ChevronDownIcon } from "@vector-im/compound-design-tokens/icons/chevron-down.svg";
 import { ChangeEvent } from "react";
-
-import styles from "./Button.module.css";
-import { ReactComponent as Fullscreen } from "../icons/Fullscreen.svg";
-import { ReactComponent as FullscreenExit } from "../icons/FullscreenExit.svg";
-import { ReactComponent as RemoveIcon } from "../icons/Remove.svg";
-import { ReactComponent as AddBreakoutRoomIcon } from "../icons/AddBreakoutRoom.svg";
-import { ReactComponent as BreakoutRoomsIcon } from "../icons/BreakoutRooms.svg";
-=======
 import MicOnSolidIcon from "@vector-im/compound-design-tokens/icons/mic-on-solid.svg?react";
 import MicOffSolidIcon from "@vector-im/compound-design-tokens/icons/mic-off-solid.svg?react";
 import VideoCallIcon from "@vector-im/compound-design-tokens/icons/video-call.svg?react";
@@ -51,11 +30,13 @@
 import SettingsSolidIcon from "@vector-im/compound-design-tokens/icons/settings-solid.svg?react";
 import ChevronDownIcon from "@vector-im/compound-design-tokens/icons/chevron-down.svg?react";
 
+import { VolumeIcon } from "./VolumeIcon";
 import styles from "./Button.module.css";
 import Fullscreen from "../icons/Fullscreen.svg?react";
 import FullscreenExit from "../icons/FullscreenExit.svg?react";
->>>>>>> 62471dcd
-import { VolumeIcon } from "./VolumeIcon";
+import RemoveIcon from "../icons/Remove.svg";
+import AddBreakoutRoomIcon from "../icons/AddBreakoutRoom.svg?react";
+import BreakoutRoomsIcon from "../icons/BreakoutRooms.svg?react";
 
 export type ButtonVariant =
   | "default"
@@ -117,12 +98,12 @@
       onPressStart,
       ...rest
     },
-    ref,
+    ref
   ) => {
     const buttonRef = useObjectRef<HTMLButtonElement>(ref);
     const { buttonProps } = useButton(
       { onPress, onPressStart, ...rest },
-      buttonRef,
+      buttonRef
     );
 
     // TODO: react-aria's useButton hook prevents form submission via keyboard
@@ -144,7 +125,7 @@
           {
             [styles.on]: on,
             [styles.off]: off,
-          },
+          }
         )}
         {...mergeProps(rest, filteredButtonProps)}
         ref={buttonRef}
@@ -155,11 +136,10 @@
         </>
       </button>
     );
-  },
+  }
 );
 
-<<<<<<< HEAD
-export function ButtonWithDropdown({
+export const ButtonWithDropdown = ({
   label,
   options,
   onOptionSelect,
@@ -168,7 +148,7 @@
   label: string;
   options: { label: string; id: string }[];
   onOptionSelect: (id: string) => void;
-}) {
+}) => {
   const [selectedUserId, setSelectedUserId] = useState<string>(options[0].id);
 
   const onPress = useCallback(() => {
@@ -198,15 +178,9 @@
       </select>
     </div>
   );
-}
-
-export function MicButton({
-  muted,
-  ...rest
-}: {
-=======
+};
+
 export const MicButton: FC<{
->>>>>>> 62471dcd
   muted: boolean;
   // TODO: add all props for <Button>
   [index: string]: unknown;
