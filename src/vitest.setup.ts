/*
Copyright 2024 New Vector Ltd.

SPDX-License-Identifier: AGPL-3.0-only
Please see LICENSE in the repository root for full details.
*/

import "global-jsdom/register";
import i18n from "i18next";
import posthog from "posthog-js";
import { initReactI18next } from "react-i18next";
import { afterEach } from "vitest";
import { cleanup } from "@testing-library/react";
<<<<<<< HEAD
import "vitest-axe/extend-expect";
=======
import { logger } from "matrix-js-sdk/src/logger";
>>>>>>> 460aa761

import { Config } from "./config/Config";

// Bare-minimum i18n config
i18n
  .use(initReactI18next)
  .init({
    lng: "en-GB",
    fallbackLng: "en-GB",
    interpolation: {
      escapeValue: false, // React has built-in XSS protections
    },
  })
  .catch((e) => logger.warn("Failed to init i18n for testing", e));

Config.initDefault();
posthog.opt_out_capturing();

afterEach(cleanup);

// Used by a lot of components
window.matchMedia = global.matchMedia = (): MediaQueryList =>
  ({
    matches: false,
    addEventListener: () => {},
    removeEventListener: () => {},
  }) as Partial<MediaQueryList> as MediaQueryList;<|MERGE_RESOLUTION|>--- conflicted
+++ resolved
@@ -11,11 +11,8 @@
 import { initReactI18next } from "react-i18next";
 import { afterEach } from "vitest";
 import { cleanup } from "@testing-library/react";
-<<<<<<< HEAD
 import "vitest-axe/extend-expect";
-=======
 import { logger } from "matrix-js-sdk/src/logger";
->>>>>>> 460aa761
 
 import { Config } from "./config/Config";
 
