--- conflicted
+++ resolved
@@ -24,15 +24,10 @@
     webkitFullscreenElement: HTMLElement | null;
   }
 
-<<<<<<< HEAD
   interface Window {
-    // TODO: https://gitlab.matrix.org/matrix-org/olm/-/issues/10
-    OLM_OPTIONS: Record<string, string>;
     controls: Controls;
   }
 
-=======
->>>>>>> b8774ad6
   interface HTMLElement {
     // Safari only supports this prefixed, so tell the type system about it
     webkitRequestFullscreen: () => void;
