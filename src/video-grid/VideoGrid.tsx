--- conflicted
+++ resolved
@@ -751,15 +751,12 @@
     const orderedTiles: Tile<T>[] = new Array(tiles.length);
     tiles.forEach((tile) => (orderedTiles[tile.order] = tile));
 
-<<<<<<< HEAD
     // We don't want that's noise to put the user in the speaker area.
     // So we wait at least 2 seconds before we move the tile.
     const speakActivationTime = new Date();
     speakActivationTime.setSeconds(speakActivationTime.getSeconds() - 2);
 
-=======
     let firstLocalTile: Tile<T> | undefined;
->>>>>>> 6dbfb289
     orderedTiles.forEach((tile) => {
       const isARealSpeaker = isRealSpeaker(tile, speakActivationTime);
 
