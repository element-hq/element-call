/*
Copyright 2022-2023 New Vector Ltd

Licensed under the Apache License, Version 2.0 (the "License");
you may not use this file except in compliance with the License.
You may obtain a copy of the License at

    http://www.apache.org/licenses/LICENSE-2.0

Unless required by applicable law or agreed to in writing, software
distributed under the License is distributed on an "AS IS" BASIS,
WITHOUT WARRANTIES OR CONDITIONS OF ANY KIND, either express or implied.
See the License for the specific language governing permissions and
limitations under the License.
*/

import React, {
<<<<<<< HEAD
  Key,
  RefObject,
=======
  ComponentProps,
  Key,
  Ref,
>>>>>>> bde13e0f
  useCallback,
  useEffect,
  useRef,
  useState,
} from "react";
<<<<<<< HEAD
import {
  EventTypes,
  FullGestureState,
  Handler,
  useDrag,
  useGesture,
} from "@use-gesture/react";
=======
>>>>>>> bde13e0f
import {
  EventTypes,
  FullGestureState,
  Handler,
  useGesture,
} from "@use-gesture/react";
import {
  animated,
  SpringRef,
  SpringValues,
  useSprings,
} from "@react-spring/web";
import useMeasure from "react-use-measure";
import { ResizeObserver as JuggleResizeObserver } from "@juggle/resize-observer";

import styles from "./VideoGrid.module.css";
import { Layout } from "../room/GridLayoutMenu";
<<<<<<< HEAD
=======
import { TileDescriptor } from "./TileDescriptor";
import { TileWrapper } from "./TileWrapper";
>>>>>>> bde13e0f

interface TilePosition {
  x: number;
  y: number;
  width: number;
  height: number;
  zIndex: number;
}

<<<<<<< HEAD
interface Tile<T> {
  key: Key;
=======
interface Tile {
  key: string;
>>>>>>> bde13e0f
  order: number;
  item: TileDescriptor<T>;
  remove: boolean;
  focused: boolean;
}

export interface TileSpring {
  opacity: number;
  scale: number;
  shadow: number;
  shadowSpread: number;
  zIndex: number;
  x: number;
  y: number;
  width: number;
  height: number;
}

type LayoutDirection = "vertical" | "horizontal";

export function useVideoGridLayout(hasScreenshareFeeds: boolean): {
  layout: Layout;
  setLayout: (layout: Layout) => void;
} {
  const layoutRef = useRef<Layout>("freedom");
  const revertLayoutRef = useRef<Layout>("freedom");
  const prevHasScreenshareFeeds = useRef(hasScreenshareFeeds);
  const [, forceUpdate] = useState({});

  const setLayout = useCallback((layout: Layout) => {
    // Store the user's set layout to revert to after a screenshare is finished
    revertLayoutRef.current = layout;
    layoutRef.current = layout;
    forceUpdate({});
  }, []);

  // Note: We need the returned layout to update synchronously with a change in hasScreenshareFeeds
  // so use refs and avoid useEffect.
  if (prevHasScreenshareFeeds.current !== hasScreenshareFeeds) {
    if (hasScreenshareFeeds) {
      // Automatically switch to spotlight layout when there's a screenshare
      layoutRef.current = "spotlight";
    } else {
      // When the screenshares have ended, revert to the previous layout
      layoutRef.current = revertLayoutRef.current;
    }
  }

  prevHasScreenshareFeeds.current = hasScreenshareFeeds;

  return { layout: layoutRef.current, setLayout };
}

const GAP = 8;

function useIsMounted() {
  const isMountedRef = useRef<boolean>(false);

  useEffect(() => {
    isMountedRef.current = true;

    return () => {
      isMountedRef.current = false;
    };
  }, []);

  return isMountedRef;
}

function isInside([x, y]: number[], targetTile: TilePosition): boolean {
  const left = targetTile.x;
  const top = targetTile.y;
  const bottom = targetTile.y + targetTile.height;
  const right = targetTile.x + targetTile.width;

  if (x < left || x > right || y < top || y > bottom) {
    return false;
  }

  return true;
}

const getPipGap = (gridAspectRatio: number, gridWidth: number): number =>
  gridAspectRatio < 1 || gridWidth < 700 ? 12 : 24;

function getTilePositions(
  tileCount: number,
  focusedTileCount: number,
  gridWidth: number,
  gridHeight: number,
  pipXRatio: number,
  pipYRatio: number,
  layout: Layout
): TilePosition[] {
  if (layout === "freedom") {
    if (tileCount === 2 && focusedTileCount === 0) {
      return getOneOnOneLayoutTilePositions(
        gridWidth,
        gridHeight,
        pipXRatio,
        pipYRatio
      );
    }

    return getFreedomLayoutTilePositions(
      tileCount,
      focusedTileCount,
      gridWidth,
      gridHeight
    );
  } else {
    return getSpotlightLayoutTilePositions(tileCount, gridWidth, gridHeight);
  }
}

function getOneOnOneLayoutTilePositions(
  gridWidth: number,
  gridHeight: number,
  pipXRatio: number,
  pipYRatio: number
): TilePosition[] {
  const [remotePosition] = getFreedomLayoutTilePositions(
    1,
    0,
    gridWidth,
    gridHeight
  );

  const gridAspectRatio = gridWidth / gridHeight;

  const smallPip = gridAspectRatio < 1 || gridWidth < 700;
  const maxPipWidth = smallPip ? 114 : 230;
  const maxPipHeight = smallPip ? 163 : 155;
  // Cap the PiP size at 1/3 the remote tile size, preserving aspect ratio
  const pipScaleFactor = Math.min(
    1,
    remotePosition.width / 3 / maxPipWidth,
    remotePosition.height / 3 / maxPipHeight
  );
  const pipWidth = maxPipWidth * pipScaleFactor;
  const pipHeight = maxPipHeight * pipScaleFactor;
  const pipGap = getPipGap(gridAspectRatio, gridWidth);

  const pipMinX = remotePosition.x + pipGap;
  const pipMinY = remotePosition.y + pipGap;
  const pipMaxX = remotePosition.x + remotePosition.width - pipWidth - pipGap;
  const pipMaxY = remotePosition.y + remotePosition.height - pipHeight - pipGap;

  return [
    {
      // Apply the PiP position as a proportion of the available space
      x: pipMinX + pipXRatio * (pipMaxX - pipMinX),
      y: pipMinY + pipYRatio * (pipMaxY - pipMinY),
      width: pipWidth,
      height: pipHeight,
      zIndex: 1,
    },
    remotePosition,
  ];
}

function getSpotlightLayoutTilePositions(
  tileCount: number,
  gridWidth: number,
  gridHeight: number
): TilePosition[] {
  const tilePositions: TilePosition[] = [];

  const gridAspectRatio = gridWidth / gridHeight;

  if (gridAspectRatio < 1) {
    // Vertical layout (mobile)
    const spotlightTileHeight =
      tileCount > 1 ? (gridHeight - GAP * 3) * (4 / 5) : gridHeight - GAP * 2;
    const spectatorTileSize =
      tileCount > 1 ? gridHeight - GAP * 3 - spotlightTileHeight : 0;

    for (let i = 0; i < tileCount; i++) {
      if (i === 0) {
        // Spotlight tile
        tilePositions.push({
          x: GAP,
          y: GAP,
          width: gridWidth - GAP * 2,
          height: spotlightTileHeight,
          zIndex: 0,
        });
      } else {
        // Spectator tile
        tilePositions.push({
          x: (GAP + spectatorTileSize) * (i - 1) + GAP,
          y: spotlightTileHeight + GAP * 2,
          width: spectatorTileSize,
          height: spectatorTileSize,
          zIndex: 0,
        });
      }
    }
  } else {
    // Horizontal layout (desktop)
    const spotlightTileWidth =
      tileCount > 1 ? ((gridWidth - GAP * 3) * 4) / 5 : gridWidth - GAP * 2;
    const spectatorTileWidth =
      tileCount > 1 ? gridWidth - GAP * 3 - spotlightTileWidth : 0;
    const spectatorTileHeight = spectatorTileWidth * (9 / 16);

    for (let i = 0; i < tileCount; i++) {
      if (i === 0) {
        tilePositions.push({
          x: GAP,
          y: GAP,
          width: spotlightTileWidth,
          height: gridHeight - GAP * 2,
          zIndex: 0,
        });
      } else {
        tilePositions.push({
          x: GAP * 2 + spotlightTileWidth,
          y: (GAP + spectatorTileHeight) * (i - 1) + GAP,
          width: spectatorTileWidth,
          height: spectatorTileHeight,
          zIndex: 0,
        });
      }
    }
  }

  return tilePositions;
}

function getFreedomLayoutTilePositions(
  tileCount: number,
  focusedTileCount: number,
  gridWidth: number,
  gridHeight: number
): TilePosition[] {
  if (tileCount === 0) {
    return [];
  }

  if (tileCount > 12) {
    console.warn("Over 12 tiles is not currently supported");
  }

  const { layoutDirection, itemGridRatio } = getGridLayout(
    tileCount,
    focusedTileCount,
    gridWidth,
    gridHeight
  );

  let itemGridWidth;
  let itemGridHeight;

  if (layoutDirection === "vertical") {
    itemGridWidth = gridWidth;
    itemGridHeight = Math.round(gridHeight * itemGridRatio);
  } else {
    itemGridWidth = Math.round(gridWidth * itemGridRatio);
    itemGridHeight = gridHeight;
  }

  const itemTileCount = tileCount - focusedTileCount;

  const {
    columnCount: itemColumnCount,
    rowCount: itemRowCount,
    tileAspectRatio: itemTileAspectRatio,
  } = getSubGridLayout(itemTileCount, itemGridWidth, itemGridHeight);

  const itemGridPositions = getSubGridPositions(
    itemTileCount,
    itemColumnCount,
    itemRowCount,
    itemTileAspectRatio,
    itemGridWidth,
    itemGridHeight
  );
  const itemGridBounds = getSubGridBoundingBox(itemGridPositions);

  let focusedGridWidth: number;
  let focusedGridHeight: number;

  if (focusedTileCount === 0) {
    focusedGridWidth = 0;
    focusedGridHeight = 0;
  } else if (layoutDirection === "vertical") {
    focusedGridWidth = gridWidth;
    focusedGridHeight =
      gridHeight - (itemGridBounds.height + (itemTileCount ? GAP * 2 : 0));
  } else {
    focusedGridWidth =
      gridWidth - (itemGridBounds.width + (itemTileCount ? GAP * 2 : 0));
    focusedGridHeight = gridHeight;
  }

  const {
    columnCount: focusedColumnCount,
    rowCount: focusedRowCount,
    tileAspectRatio: focusedTileAspectRatio,
  } = getSubGridLayout(focusedTileCount, focusedGridWidth, focusedGridHeight);

  const focusedGridPositions = getSubGridPositions(
    focusedTileCount,
    focusedColumnCount,
    focusedRowCount,
    focusedTileAspectRatio,
    focusedGridWidth,
    focusedGridHeight
  );

  const tilePositions = [...focusedGridPositions, ...itemGridPositions];

  centerTiles(focusedGridPositions, focusedGridWidth, focusedGridHeight, 0, 0);

  if (layoutDirection === "vertical") {
    centerTiles(
      itemGridPositions,
      gridWidth,
      gridHeight - focusedGridHeight,
      0,
      focusedGridHeight
    );
  } else {
    centerTiles(
      itemGridPositions,
      gridWidth - focusedGridWidth,
      gridHeight,
      focusedGridWidth,
      0
    );
  }

  return tilePositions;
}

function getSubGridBoundingBox(positions: TilePosition[]): {
  left: number;
  right: number;
  top: number;
  bottom: number;
  width: number;
  height: number;
} {
  let left = 0;
  let right = 0;
  let top = 0;
  let bottom = 0;

  for (let i = 0; i < positions.length; i++) {
    const { x, y, width, height } = positions[i];

    if (i === 0) {
      left = x;
      right = x + width;
      top = y;
      bottom = y + height;
    } else {
      if (x < left) {
        left = x;
      }

      if (y < top) {
        top = y;
      }

      if (x + width > right) {
        right = x + width;
      }

      if (y + height > bottom) {
        bottom = y + height;
      }
    }
  }

  return {
    left,
    right,
    top,
    bottom,
    width: right - left,
    height: bottom - top,
  };
}

function isMobileBreakpoint(gridWidth: number, gridHeight: number): boolean {
  const gridAspectRatio = gridWidth / gridHeight;
  return gridAspectRatio < 1;
}

function getGridLayout(
  tileCount: number,
  focusedTileCount: number,
  gridWidth: number,
  gridHeight: number
): { itemGridRatio: number; layoutDirection: LayoutDirection } {
  let layoutDirection: LayoutDirection = "horizontal";
  let itemGridRatio = 1;

  if (focusedTileCount === 0) {
    return { itemGridRatio, layoutDirection };
  }

  if (isMobileBreakpoint(gridWidth, gridHeight)) {
    layoutDirection = "vertical";
    itemGridRatio = 1 / 3;
  } else {
    layoutDirection = "horizontal";
    itemGridRatio = 1 / 3;
  }

  return { itemGridRatio, layoutDirection };
}

function centerTiles(
  positions: TilePosition[],
  gridWidth: number,
  gridHeight: number,
  offsetLeft: number,
  offsetTop: number
) {
  const bounds = getSubGridBoundingBox(positions);

  const leftOffset = Math.round((gridWidth - bounds.width) / 2) + offsetLeft;
  const topOffset = Math.round((gridHeight - bounds.height) / 2) + offsetTop;

  applyTileOffsets(positions, leftOffset, topOffset);

  return positions;
}

function applyTileOffsets(
  positions: TilePosition[],
  leftOffset: number,
  topOffset: number
) {
  for (const position of positions) {
    position.x += leftOffset;
    position.y += topOffset;
  }

  return positions;
}

function getSubGridLayout(
  tileCount: number,
  gridWidth: number,
  gridHeight: number
): { columnCount: number; rowCount: number; tileAspectRatio: number } {
  const gridAspectRatio = gridWidth / gridHeight;

  let columnCount: number;
  let rowCount: number;
  let tileAspectRatio: number = 16 / 9;

  if (gridAspectRatio < 3 / 4) {
    // Phone
    if (tileCount === 1) {
      columnCount = 1;
      rowCount = 1;
      tileAspectRatio = 0;
    } else if (tileCount <= 4) {
      columnCount = 1;
      rowCount = tileCount;
    } else if (tileCount <= 12) {
      columnCount = 2;
      rowCount = Math.ceil(tileCount / columnCount);
      tileAspectRatio = 0;
    } else {
      // Unsupported
      columnCount = 3;
      rowCount = Math.ceil(tileCount / columnCount);
      tileAspectRatio = 1;
    }
  } else if (gridAspectRatio < 1) {
    // Tablet
    if (tileCount === 1) {
      columnCount = 1;
      rowCount = 1;
      tileAspectRatio = 0;
    } else if (tileCount <= 4) {
      columnCount = 1;
      rowCount = tileCount;
    } else if (tileCount <= 12) {
      columnCount = 2;
      rowCount = Math.ceil(tileCount / columnCount);
    } else {
      // Unsupported
      columnCount = 3;
      rowCount = Math.ceil(tileCount / columnCount);
      tileAspectRatio = 1;
    }
  } else if (gridAspectRatio < 17 / 9) {
    // Computer
    if (tileCount === 1) {
      columnCount = 1;
      rowCount = 1;
    } else if (tileCount === 2) {
      columnCount = 2;
      rowCount = 1;
    } else if (tileCount <= 4) {
      columnCount = 2;
      rowCount = 2;
    } else if (tileCount <= 6) {
      columnCount = 3;
      rowCount = 2;
    } else if (tileCount <= 8) {
      columnCount = 4;
      rowCount = 2;
      tileAspectRatio = 1;
    } else if (tileCount <= 12) {
      columnCount = 4;
      rowCount = 3;
      tileAspectRatio = 1;
    } else {
      // Unsupported
      columnCount = 4;
      rowCount = 4;
    }
  } else if (gridAspectRatio <= 32 / 9) {
    // Ultrawide
    if (tileCount === 1) {
      columnCount = 1;
      rowCount = 1;
    } else if (tileCount === 2) {
      columnCount = 2;
      rowCount = 1;
    } else if (tileCount <= 4) {
      columnCount = 2;
      rowCount = 2;
    } else if (tileCount <= 6) {
      columnCount = 3;
      rowCount = 2;
    } else if (tileCount <= 8) {
      columnCount = 4;
      rowCount = 2;
    } else if (tileCount <= 12) {
      columnCount = 4;
      rowCount = 3;
    } else {
      // Unsupported
      columnCount = 4;
      rowCount = 4;
    }
  } else {
    // Super Ultrawide
    if (tileCount <= 6) {
      columnCount = tileCount;
      rowCount = 1;
    } else {
      columnCount = Math.ceil(tileCount / 2);
      rowCount = 2;
    }
  }

  return { columnCount, rowCount, tileAspectRatio };
}

function getSubGridPositions(
  tileCount: number,
  columnCount: number,
  rowCount: number,
  tileAspectRatio: number,
  gridWidth: number,
  gridHeight: number
) {
  if (tileCount === 0) {
    return [];
  }

  const newTilePositions: TilePosition[] = [];

  const boxWidth = Math.round(
    (gridWidth - GAP * (columnCount + 1)) / columnCount
  );
  const boxHeight = Math.round((gridHeight - GAP * (rowCount + 1)) / rowCount);

  let tileWidth: number;
  let tileHeight: number;

  if (tileAspectRatio) {
    const boxAspectRatio = boxWidth / boxHeight;

    if (boxAspectRatio > tileAspectRatio) {
      tileWidth = boxHeight * tileAspectRatio;
      tileHeight = boxHeight;
    } else {
      tileWidth = boxWidth;
      tileHeight = boxWidth / tileAspectRatio;
    }
  } else {
    tileWidth = boxWidth;
    tileHeight = boxHeight;
  }

  for (let i = 0; i < tileCount; i++) {
    const verticalIndex = Math.floor(i / columnCount);
    const top = verticalIndex * GAP + verticalIndex * tileHeight;

    let rowItemCount: number;

    if (verticalIndex + 1 === rowCount && tileCount % columnCount !== 0) {
      rowItemCount = tileCount % columnCount;
    } else {
      rowItemCount = columnCount;
    }

    const horizontalIndex = i % columnCount;

    let centeringPadding = 0;

    if (rowItemCount < columnCount) {
      const subgridWidth = tileWidth * columnCount + (GAP * columnCount - 1);
      centeringPadding = Math.round(
        (subgridWidth - (tileWidth * rowItemCount + (GAP * rowItemCount - 1))) /
          2
      );
    }

    const left =
      centeringPadding + GAP * horizontalIndex + tileWidth * horizontalIndex;

    newTilePositions.push({
      width: tileWidth,
      height: tileHeight,
      x: left,
      y: top,
      zIndex: 0,
    });
  }

  return newTilePositions;
}

// Sets the 'order' property on tiles based on the layout param and
// other properties of the tiles, eg. 'focused' and 'presenter'
function reorderTiles<T>(tiles: Tile<T>[], layout: Layout) {
  // We use a special layout for 1:1 to always put the local tile first.
  // We only do this if there are two tiles (obviously) and exactly one
  // of them is local: during startup we can have tiles from other users
  // but not our own, due to the order they're added, so without this we
  // can assign multiple remote tiles order '1' and this persists through
  // subsequent reorders because we preserve the order of the tiles.
  if (
    layout === "freedom" &&
    tiles.length === 2 &&
    tiles.filter((t) => t.item.local).length === 1 &&
    !tiles.some((t) => t.focused)
  ) {
    // 1:1 layout
    tiles.forEach((tile) => (tile.order = tile.item.local ? 0 : 1));
  } else {
    const focusedTiles: Tile<T>[] = [];
    const otherTiles: Tile<T>[] = [];

    const orderedTiles: Tile<T>[] = new Array(tiles.length);
    tiles.forEach((tile) => (orderedTiles[tile.order] = tile));

    orderedTiles.forEach((tile) =>
      (tile.focused ? focusedTiles : otherTiles).push(tile)
    );

    [...focusedTiles, ...otherTiles].forEach((tile, i) => (tile.order = i));
  }
}

interface DragTileData {
  offsetX: number;
  offsetY: number;
  key: Key;
  x: number;
  y: number;
}

<<<<<<< HEAD
export interface ChildrenProperties<T> extends ReactDOMAttributes {
  key: Key;
  data: T;
=======
export interface ChildrenProperties {
  ref: Ref<HTMLElement>;
  style: ComponentProps<typeof animated.div>["style"];
  /**
   * The width this tile will have once its animations have settled.
   */
>>>>>>> bde13e0f
  targetWidth: number;
  /**
   * The height this tile will have once its animations have settled.
   */
  targetHeight: number;
<<<<<<< HEAD
  opacity: SpringValue<number>;
  scale: SpringValue<number>;
  shadow: SpringValue<number>;
  zIndex: SpringValue<number>;
  x: SpringValue<number>;
  y: SpringValue<number>;
  width: SpringValue<number>;
  height: SpringValue<number>;
  onDragRef?: RefObject<
    (
      tileId: string,
      state: Parameters<Handler<"drag", EventTypes["drag"]>>[0]
    ) => void
  >;
=======
  item: TileDescriptor;
>>>>>>> bde13e0f
}

export interface VideoGridProps<T> {
  items: TileDescriptor<T>[];
  layout: Layout;
  disableAnimations: boolean;
  children: (props: ChildrenProperties<T>) => React.ReactNode;
}

// Represents something that should get a tile on the layout,
// ie. a user's video feed or a screen share feed.
export interface TileDescriptor<T> {
  id: string;
  focused: boolean;
  local: boolean;
  data: T;
}

export function VideoGrid<T>({
  items,
  layout,
  disableAnimations,
  children: createChild,
}: VideoGridProps<T>) {
  // Place the PiP in the bottom right corner by default
  const [pipXRatio, setPipXRatio] = useState(1);
  const [pipYRatio, setPipYRatio] = useState(1);

  const [{ tiles, tilePositions }, setTileState] = useState<{
    tiles: Tile<T>[];
    tilePositions: TilePosition[];
  }>({
    tiles: [],
    tilePositions: [],
  });
  const [scrollPosition, setScrollPosition] = useState<number>(0);
  const draggingTileRef = useRef<DragTileData>(null);
  const lastTappedRef = useRef<{ [index: Key]: number }>({});
  const lastLayoutRef = useRef<Layout>(layout);
  const isMounted = useIsMounted();

  // The 'polyfill' argument to useMeasure is not a polyfill at all but is the impl that is always used
  // if passed, whether the browser has native support or not, so pass in either the browser native
  // version or the ponyfill (yes, pony) because Juggle's resizeobserver ponyfill is being weirdly
  // buggy for me on my dev env my never updating the size until the window resizes.
  const [gridRef, gridBounds] = useMeasure({
    polyfill: window.ResizeObserver ?? JuggleResizeObserver,
  });

  useEffect(() => {
    setTileState(({ tiles, ...rest }) => {
      const newTiles: Tile<T>[] = [];
      const removedTileKeys: Set<Key> = new Set();

      for (const tile of tiles) {
        let item = items.find((item) => item.id === tile.key);

        let remove = false;

        if (!item) {
          remove = true;
          item = tile.item;
          removedTileKeys.add(tile.key);
        }

        let focused: boolean;
        if (layout === "spotlight") {
          focused = item.focused;
        } else {
          focused = layout === lastLayoutRef.current ? tile.focused : false;
        }

        newTiles.push({
          key: item.id,
          order: tile.order,
          item,
          remove,
          focused,
        });
      }

      for (const item of items) {
        const existingTileIndex = newTiles.findIndex(
          ({ key }) => item.id === key
        );

        const existingTile = newTiles[existingTileIndex];

        if (existingTile && !existingTile.remove) {
          continue;
        }

        const newTile: Tile<T> = {
          key: item.id,
          order: existingTile?.order ?? newTiles.length,
          item,
          remove: false,
          focused: layout === "spotlight" && item.focused,
        };

        if (existingTile) {
          // Replace an existing tile
          newTiles.splice(existingTileIndex, 1, newTile);
        } else {
          // Added tiles
          newTiles.push(newTile);
        }
      }

      reorderTiles(newTiles, layout);

      if (removedTileKeys.size > 0) {
        setTimeout(() => {
          if (!isMounted.current) {
            return;
          }

          setTileState(({ tiles, ...rest }) => {
            const newTiles: Tile<T>[] = tiles
              .filter((tile) => !removedTileKeys.has(tile.key))
              .map((tile) => ({ ...tile })); // clone before reordering
            reorderTiles(newTiles, layout);

            const focusedTileCount = newTiles.reduce(
              (count, tile) => count + (tile.focused ? 1 : 0),
              0
            );

            return {
              ...rest,
              tiles: newTiles,
              tilePositions: getTilePositions(
                newTiles.length,
                focusedTileCount,
                gridBounds.width,
                gridBounds.height,
                pipXRatio,
                pipYRatio,
                layout
              ),
            };
          });
        }, 250);
      }

      const focusedTileCount = newTiles.reduce(
        (count, tile) => count + (tile.focused ? 1 : 0),
        0
      );

      lastLayoutRef.current = layout;

      return {
        ...rest,
        tiles: newTiles,
        tilePositions: getTilePositions(
          newTiles.length,
          focusedTileCount,
          gridBounds.width,
          gridBounds.height,
          pipXRatio,
          pipYRatio,
          layout
        ),
      };
    });
  }, [items, gridBounds, layout, isMounted, pipXRatio, pipYRatio]);

  const tilePositionsValid = useRef(false);

  const animate = useCallback(
    (tiles: Tile<T>[]) => {
      // Whether the tile positions were valid at the time of the previous
      // animation
      const tilePositionsWereValid = tilePositionsValid.current;
      const oneOnOneLayout =
        tiles.length === 2 && !tiles.some((t) => t.focused);

      return (tileIndex: number) => {
        const tile = tiles[tileIndex];
        const tilePosition = tilePositions[tile.order];
        const draggingTile = draggingTileRef.current;
        const dragging = draggingTile && tile.key === draggingTile.key;
        const remove = tile.remove;
        tilePositionsValid.current = tilePosition.height > 0;

        if (dragging) {
          return {
            width: tilePosition.width,
            height: tilePosition.height,
            x: draggingTile.offsetX + draggingTile.x,
            y: draggingTile.offsetY + draggingTile.y,
            scale: 1.1,
            opacity: 1,
            zIndex: 2,
            shadow: 15,
            shadowSpread: 0,
            immediate: (key: string) =>
              disableAnimations ||
              key === "zIndex" ||
              key === "x" ||
              key === "y" ||
              key === "shadow" ||
              key === "shadowSpread",
            from: {
              shadow: 0,
              scale: 0,
              opacity: 0,
              zIndex: 0,
            },
            reset: false,
          };
        } else {
          const isMobile = isMobileBreakpoint(
            gridBounds.width,
            gridBounds.height
          );

          const x =
            tilePosition.x +
            (layout === "spotlight" && tile.order !== 0 && isMobile
              ? scrollPosition
              : 0);
          const y =
            tilePosition.y +
            (layout === "spotlight" && tile.order !== 0 && !isMobile
              ? scrollPosition
              : 0);
          const from: {
            shadow: number;
            scale: number;
            opacity: number;
            zIndex?: number;
            x?: number;
            y?: number;
            width?: number;
            height?: number;
          } = { shadow: 1, scale: 0, opacity: 0 };
          let reset = false;

          if (!tilePositionsWereValid) {
            // This indicates that the component just mounted. We discard the
            // previous keyframe by resetting the tile's position, so that it
            // animates in from the right place on screen, rather than wherever
            // the zero-height grid placed it.
            from.x = x;
            from.y = y;
            from.width = tilePosition.width;
            from.height = tilePosition.height;
            reset = true;
          }

          return {
            x,
            y,
            width: tilePosition.width,
            height: tilePosition.height,
            scale: remove ? 0 : 1,
            opacity: remove ? 0 : 1,
            zIndex: tilePosition.zIndex,
            shadow: 1,
            shadowSpread: oneOnOneLayout && tile.item.local ? 1 : 0,
            from,
            reset,
            immediate: (key: string) =>
              disableAnimations ||
              key === "zIndex" ||
              key === "shadow" ||
              key === "shadowSpread",
            // If we just stopped dragging a tile, give it time for the
            // animation to settle before pushing its z-index back down
            delay: (key: string) => (key === "zIndex" ? 500 : 0),
          };
        }
      };
    },
    [tilePositions, disableAnimations, scrollPosition, layout, gridBounds]
  );

  const [springs, api] = useSprings(tiles.length, animate(tiles), [
    tilePositions,
    tiles,
    scrollPosition,
    // react-spring's types are bugged and can't infer the spring type
  ]) as unknown as [SpringValues<TileSpring>[], SpringRef<TileSpring>];

  const onTap = useCallback(
    (tileKey: Key) => {
      const lastTapped = lastTappedRef.current[tileKey];

      if (!lastTapped || Date.now() - lastTapped > 500) {
        lastTappedRef.current[tileKey] = Date.now();
        return;
      }

      lastTappedRef.current[tileKey] = 0;

      const tile = tiles.find((tile) => tile.key === tileKey);
      if (!tile || layout !== "freedom") return;
      const item = tile.item;

      setTileState(({ tiles, ...state }) => {
        let focusedTileCount = 0;
        const newTiles = tiles.map((tile) => {
          const newTile = { ...tile }; // clone before reordering

          if (tile.item === item) {
            newTile.focused = !tile.focused;
          }
          if (newTile.focused) {
            focusedTileCount++;
          }

          return newTile;
        });

        reorderTiles(newTiles, layout);

        return {
          ...state,
          tiles: newTiles,
          tilePositions: getTilePositions(
            newTiles.length,
            focusedTileCount,
            gridBounds.width,
            gridBounds.height,
            pipXRatio,
            pipYRatio,
            layout
          ),
        };
      });
    },
    [tiles, layout, gridBounds.width, gridBounds.height, pipXRatio, pipYRatio]
  );

  // Callback for useDrag. We could call useDrag here, but the default
  // pattern of spreading {...bind()} across the children to bind the gesture
  // ends up breaking memoization and ruining this component's performance.
  // Instead, we pass this callback to each tile via a ref, to let them bind the
  // gesture using the much more sensible ref-based method.
  const onTileDrag = (
    tileId: string,
    {
      active,
      xy,
      movement,
      tap,
      last,
      event,
    }: Parameters<Handler<"drag", EventTypes["drag"]>>[0]
  ) => {
    event.preventDefault();

    if (tap) {
      onTap(tileId);
      return;
    }

    if (layout !== "freedom") return;

    const dragTileIndex = tiles.findIndex((tile) => tile.key === tileId);
    const dragTile = tiles[dragTileIndex];
    const dragTilePosition = tilePositions[dragTile.order];

    const cursorPosition = [xy[0] - gridBounds.left, xy[1] - gridBounds.top];

    let newTiles = tiles;

<<<<<<< HEAD
      if (tiles.length === 2 && !tiles.some((t) => t.focused)) {
        // We're in 1:1 mode, so only the local tile should be draggable
        if (!dragTile.item.local) return;
=======
    if (tiles.length === 2 && !tiles.some((t) => t.presenter || t.focused)) {
      // We're in 1:1 mode, so only the local tile should be draggable
      if (!dragTile.item.isLocal) return;
>>>>>>> bde13e0f

      // Position should only update on the very last event, to avoid
      // compounding the offset on every drag event
      if (last) {
        const remotePosition = tilePositions[1];

        const pipGap = getPipGap(
          gridBounds.width / gridBounds.height,
          gridBounds.width
        );
        const pipMinX = remotePosition.x + pipGap;
        const pipMinY = remotePosition.y + pipGap;
        const pipMaxX =
          remotePosition.x +
          remotePosition.width -
          dragTilePosition.width -
          pipGap;
        const pipMaxY =
          remotePosition.y +
          remotePosition.height -
          dragTilePosition.height -
          pipGap;

        const newPipXRatio =
          (dragTilePosition.x + movement[0] - pipMinX) / (pipMaxX - pipMinX);
        const newPipYRatio =
          (dragTilePosition.y + movement[1] - pipMinY) / (pipMaxY - pipMinY);

        setPipXRatio(Math.max(0, Math.min(1, newPipXRatio)));
        setPipYRatio(Math.max(0, Math.min(1, newPipYRatio)));
      }
    } else {
      const hoverTile = tiles.find(
        (tile) =>
          tile.key !== tileId &&
          isInside(cursorPosition, tilePositions[tile.order])
      );

      if (hoverTile) {
        // Shift the tiles into their new order
        newTiles = newTiles.map((tile) => {
          let order = tile.order;
          if (order < dragTile.order) {
            if (order >= hoverTile.order) order++;
          } else if (order > dragTile.order) {
            if (order <= hoverTile.order) order--;
          } else {
            order = hoverTile.order;
          }

          let focused;
          if (tile === hoverTile) {
            focused = dragTile.focused;
          } else if (tile === dragTile) {
            focused = hoverTile.focused;
          } else {
            focused = tile.focused;
          }

          return { ...tile, order, focused };
        });

        reorderTiles(newTiles, layout);

        setTileState((state) => ({ ...state, tiles: newTiles }));
      }
    }

    if (active) {
      if (!draggingTileRef.current) {
        draggingTileRef.current = {
          key: dragTile.key,
          offsetX: dragTilePosition.x,
          offsetY: dragTilePosition.y,
          x: movement[0],
          y: movement[1],
        };
      } else {
        draggingTileRef.current.x = movement[0];
        draggingTileRef.current.y = movement[1];
      }
    } else {
      draggingTileRef.current = null;
    }

    api.start(animate(newTiles));
  };

  const onTileDragRef = useRef(onTileDrag);
  onTileDragRef.current = onTileDrag;

  const onGridGesture = useCallback(
    (
      e:
        | Omit<FullGestureState<"wheel">, "event">
        | Omit<FullGestureState<"drag">, "event">,
      isWheel: boolean
    ) => {
      if (layout !== "spotlight") {
        return;
      }

      const isMobile = isMobileBreakpoint(gridBounds.width, gridBounds.height);

      let movement = e.delta[isMobile ? 0 : 1];

      if (isWheel) {
        movement = -movement;
      }

      let min = 0;

      if (tilePositions.length > 1) {
        const lastTile = tilePositions[tilePositions.length - 1];
        min = isMobile
          ? gridBounds.width - lastTile.x - lastTile.width - GAP
          : gridBounds.height - lastTile.y - lastTile.height - GAP;
      }

      setScrollPosition((scrollPosition) =>
        Math.min(Math.max(movement + scrollPosition, min), 0)
      );
    },
    [layout, gridBounds, tilePositions]
  );

  const bindGrid = useGesture(
    {
      onWheel: (e) => onGridGesture(e, true),
      onDrag: (e) => onGridGesture(e, false),
    },
    {}
  );

  return (
    <div className={styles.videoGrid} ref={gridRef} {...bindGrid()}>
      {springs.map((spring, i) => {
        const tile = tiles[i];
        const tilePosition = tilePositions[tile.order];

<<<<<<< HEAD
        return createChild({
          ...bindTile(tile.key),
          ...style,
          key: tile.key,
          data: tile.item.data,
          targetWidth: tilePosition.width,
          targetHeight: tilePosition.height,
        });
=======
        return (
          <TileWrapper
            key={tile.key}
            id={tile.key}
            onDragRef={onTileDragRef}
            targetWidth={tilePosition.width}
            targetHeight={tilePosition.height}
            item={tile.item}
            {...spring}
          >
            {children}
          </TileWrapper>
        );
>>>>>>> bde13e0f
      })}
    </div>
  );
}

VideoGrid.defaultProps = {
  layout: "freedom",
};<|MERGE_RESOLUTION|>--- conflicted
+++ resolved
@@ -15,29 +15,15 @@
 */
 
 import React, {
-<<<<<<< HEAD
-  Key,
-  RefObject,
-=======
   ComponentProps,
   Key,
+  ReactNode,
   Ref,
->>>>>>> bde13e0f
   useCallback,
   useEffect,
   useRef,
   useState,
 } from "react";
-<<<<<<< HEAD
-import {
-  EventTypes,
-  FullGestureState,
-  Handler,
-  useDrag,
-  useGesture,
-} from "@use-gesture/react";
-=======
->>>>>>> bde13e0f
 import {
   EventTypes,
   FullGestureState,
@@ -55,11 +41,7 @@
 
 import styles from "./VideoGrid.module.css";
 import { Layout } from "../room/GridLayoutMenu";
-<<<<<<< HEAD
-=======
-import { TileDescriptor } from "./TileDescriptor";
 import { TileWrapper } from "./TileWrapper";
->>>>>>> bde13e0f
 
 interface TilePosition {
   x: number;
@@ -69,13 +51,8 @@
   zIndex: number;
 }
 
-<<<<<<< HEAD
 interface Tile<T> {
-  key: Key;
-=======
-interface Tile {
   key: string;
->>>>>>> bde13e0f
   order: number;
   item: TileDescriptor<T>;
   remove: boolean;
@@ -751,41 +728,18 @@
   y: number;
 }
 
-<<<<<<< HEAD
-export interface ChildrenProperties<T> extends ReactDOMAttributes {
-  key: Key;
-  data: T;
-=======
-export interface ChildrenProperties {
+export interface ChildrenProperties<T> {
   ref: Ref<HTMLElement>;
   style: ComponentProps<typeof animated.div>["style"];
   /**
    * The width this tile will have once its animations have settled.
    */
->>>>>>> bde13e0f
   targetWidth: number;
   /**
    * The height this tile will have once its animations have settled.
    */
   targetHeight: number;
-<<<<<<< HEAD
-  opacity: SpringValue<number>;
-  scale: SpringValue<number>;
-  shadow: SpringValue<number>;
-  zIndex: SpringValue<number>;
-  x: SpringValue<number>;
-  y: SpringValue<number>;
-  width: SpringValue<number>;
-  height: SpringValue<number>;
-  onDragRef?: RefObject<
-    (
-      tileId: string,
-      state: Parameters<Handler<"drag", EventTypes["drag"]>>[0]
-    ) => void
-  >;
-=======
-  item: TileDescriptor;
->>>>>>> bde13e0f
+  data: T;
 }
 
 export interface VideoGridProps<T> {
@@ -808,7 +762,7 @@
   items,
   layout,
   disableAnimations,
-  children: createChild,
+  children,
 }: VideoGridProps<T>) {
   // Place the PiP in the bottom right corner by default
   const [pipXRatio, setPipXRatio] = useState(1);
@@ -1155,15 +1109,9 @@
 
     let newTiles = tiles;
 
-<<<<<<< HEAD
-      if (tiles.length === 2 && !tiles.some((t) => t.focused)) {
-        // We're in 1:1 mode, so only the local tile should be draggable
-        if (!dragTile.item.local) return;
-=======
-    if (tiles.length === 2 && !tiles.some((t) => t.presenter || t.focused)) {
+    if (tiles.length === 2 && !tiles.some((t) => t.focused)) {
       // We're in 1:1 mode, so only the local tile should be draggable
-      if (!dragTile.item.isLocal) return;
->>>>>>> bde13e0f
+      if (!dragTile.item.local) return;
 
       // Position should only update on the very last event, to avoid
       // compounding the offset on every drag event
@@ -1304,16 +1252,6 @@
         const tile = tiles[i];
         const tilePosition = tilePositions[tile.order];
 
-<<<<<<< HEAD
-        return createChild({
-          ...bindTile(tile.key),
-          ...style,
-          key: tile.key,
-          data: tile.item.data,
-          targetWidth: tilePosition.width,
-          targetHeight: tilePosition.height,
-        });
-=======
         return (
           <TileWrapper
             key={tile.key}
@@ -1321,13 +1259,12 @@
             onDragRef={onTileDragRef}
             targetWidth={tilePosition.width}
             targetHeight={tilePosition.height}
-            item={tile.item}
+            data={tile.item.data}
             {...spring}
           >
-            {children}
+            {children as (props: ChildrenProperties<unknown>) => ReactNode}
           </TileWrapper>
         );
->>>>>>> bde13e0f
       })}
     </div>
   );
