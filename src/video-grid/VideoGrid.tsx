/*
Copyright 2022 New Vector Ltd

Licensed under the Apache License, Version 2.0 (the "License");
you may not use this file except in compliance with the License.
You may obtain a copy of the License at

    http://www.apache.org/licenses/LICENSE-2.0

Unless required by applicable law or agreed to in writing, software
distributed under the License is distributed on an "AS IS" BASIS,
WITHOUT WARRANTIES OR CONDITIONS OF ANY KIND, either express or implied.
See the License for the specific language governing permissions and
limitations under the License.
*/

import React, { Key, useCallback, useEffect, useRef, useState } from "react";
import { FullGestureState, useDrag, useGesture } from "@use-gesture/react";
import {
  SpringRef,
  SpringValue,
  SpringValues,
  useSprings,
} from "@react-spring/web";
import useMeasure from "react-use-measure";
import { ResizeObserver as JuggleResizeObserver } from "@juggle/resize-observer";
import { ReactDOMAttributes } from "@use-gesture/react/dist/declarations/src/types";

import styles from "./VideoGrid.module.css";
import { Layout } from "../room/GridLayoutMenu";

interface TilePosition {
  x: number;
  y: number;
  width: number;
  height: number;
  zIndex: number;
}

interface Tile<T> {
  key: Key;
  order: number;
  item: TileDescriptor<T>;
  remove: boolean;
  focused: boolean;
}

export interface TileSpring {
  opacity: number;
  scale: number;
  shadow: number;
  shadowSpread: number;
  zIndex: number;
  x: number;
  y: number;
  width: number;
  height: number;
}

type LayoutDirection = "vertical" | "horizontal";

export function useVideoGridLayout(hasScreenshareFeeds: boolean): {
  layout: Layout;
  setLayout: (layout: Layout) => void;
} {
  const layoutRef = useRef<Layout>("freedom");
  const revertLayoutRef = useRef<Layout>("freedom");
  const prevHasScreenshareFeeds = useRef(hasScreenshareFeeds);
  const [, forceUpdate] = useState({});

  const setLayout = useCallback((layout: Layout) => {
    // Store the user's set layout to revert to after a screenshare is finished
    revertLayoutRef.current = layout;
    layoutRef.current = layout;
    forceUpdate({});
  }, []);

  // Note: We need the returned layout to update synchronously with a change in hasScreenshareFeeds
  // so use refs and avoid useEffect.
  if (prevHasScreenshareFeeds.current !== hasScreenshareFeeds) {
    if (hasScreenshareFeeds) {
      // Automatically switch to spotlight layout when there's a screenshare
      layoutRef.current = "spotlight";
    } else {
      // When the screenshares have ended, revert to the previous layout
      layoutRef.current = revertLayoutRef.current;
    }
  }

  prevHasScreenshareFeeds.current = hasScreenshareFeeds;

  return { layout: layoutRef.current, setLayout };
}

const GAP = 8;

function useIsMounted() {
  const isMountedRef = useRef<boolean>(false);

  useEffect(() => {
    isMountedRef.current = true;

    return () => {
      isMountedRef.current = false;
    };
  }, []);

  return isMountedRef;
}

function isInside([x, y]: number[], targetTile: TilePosition): boolean {
  const left = targetTile.x;
  const top = targetTile.y;
  const bottom = targetTile.y + targetTile.height;
  const right = targetTile.x + targetTile.width;

  if (x < left || x > right || y < top || y > bottom) {
    return false;
  }

  return true;
}

const getPipGap = (gridAspectRatio: number, gridWidth: number): number =>
  gridAspectRatio < 1 || gridWidth < 700 ? 12 : 24;

function getTilePositions(
  tileCount: number,
  focusedTileCount: number,
  gridWidth: number,
  gridHeight: number,
  pipXRatio: number,
  pipYRatio: number,
  layout: Layout
): TilePosition[] {
  if (layout === "freedom") {
    if (tileCount === 2 && focusedTileCount === 0) {
      return getOneOnOneLayoutTilePositions(
        gridWidth,
        gridHeight,
        pipXRatio,
        pipYRatio
      );
    }

    return getFreedomLayoutTilePositions(
      tileCount,
      focusedTileCount,
      gridWidth,
      gridHeight
    );
  } else {
    return getSpotlightLayoutTilePositions(tileCount, gridWidth, gridHeight);
  }
}

function getOneOnOneLayoutTilePositions(
  gridWidth: number,
  gridHeight: number,
  pipXRatio: number,
  pipYRatio: number
): TilePosition[] {
  const [remotePosition] = getFreedomLayoutTilePositions(
    1,
    0,
    gridWidth,
    gridHeight
  );

  const gridAspectRatio = gridWidth / gridHeight;

  const smallPip = gridAspectRatio < 1 || gridWidth < 700;
  const maxPipWidth = smallPip ? 114 : 230;
  const maxPipHeight = smallPip ? 163 : 155;
  // Cap the PiP size at 1/3 the remote tile size, preserving aspect ratio
  const pipScaleFactor = Math.min(
    1,
    remotePosition.width / 3 / maxPipWidth,
    remotePosition.height / 3 / maxPipHeight
  );
  const pipWidth = maxPipWidth * pipScaleFactor;
  const pipHeight = maxPipHeight * pipScaleFactor;
  const pipGap = getPipGap(gridAspectRatio, gridWidth);

  const pipMinX = remotePosition.x + pipGap;
  const pipMinY = remotePosition.y + pipGap;
  const pipMaxX = remotePosition.x + remotePosition.width - pipWidth - pipGap;
  const pipMaxY = remotePosition.y + remotePosition.height - pipHeight - pipGap;

  return [
    {
      // Apply the PiP position as a proportion of the available space
      x: pipMinX + pipXRatio * (pipMaxX - pipMinX),
      y: pipMinY + pipYRatio * (pipMaxY - pipMinY),
      width: pipWidth,
      height: pipHeight,
      zIndex: 1,
    },
    remotePosition,
  ];
}

function getSpotlightLayoutTilePositions(
  tileCount: number,
  gridWidth: number,
  gridHeight: number
): TilePosition[] {
  const tilePositions: TilePosition[] = [];

  const gridAspectRatio = gridWidth / gridHeight;

  if (gridAspectRatio < 1) {
    // Vertical layout (mobile)
    const spotlightTileHeight =
      tileCount > 1 ? (gridHeight - GAP * 3) * (4 / 5) : gridHeight - GAP * 2;
    const spectatorTileSize =
      tileCount > 1 ? gridHeight - GAP * 3 - spotlightTileHeight : 0;

    for (let i = 0; i < tileCount; i++) {
      if (i === 0) {
        // Spotlight tile
        tilePositions.push({
          x: GAP,
          y: GAP,
          width: gridWidth - GAP * 2,
          height: spotlightTileHeight,
          zIndex: 0,
        });
      } else {
        // Spectator tile
        tilePositions.push({
          x: (GAP + spectatorTileSize) * (i - 1) + GAP,
          y: spotlightTileHeight + GAP * 2,
          width: spectatorTileSize,
          height: spectatorTileSize,
          zIndex: 0,
        });
      }
    }
  } else {
    // Horizontal layout (desktop)
    const spotlightTileWidth =
      tileCount > 1 ? ((gridWidth - GAP * 3) * 4) / 5 : gridWidth - GAP * 2;
    const spectatorTileWidth =
      tileCount > 1 ? gridWidth - GAP * 3 - spotlightTileWidth : 0;
    const spectatorTileHeight = spectatorTileWidth * (9 / 16);

    for (let i = 0; i < tileCount; i++) {
      if (i === 0) {
        tilePositions.push({
          x: GAP,
          y: GAP,
          width: spotlightTileWidth,
          height: gridHeight - GAP * 2,
          zIndex: 0,
        });
      } else {
        tilePositions.push({
          x: GAP * 2 + spotlightTileWidth,
          y: (GAP + spectatorTileHeight) * (i - 1) + GAP,
          width: spectatorTileWidth,
          height: spectatorTileHeight,
          zIndex: 0,
        });
      }
    }
  }

  return tilePositions;
}

function getFreedomLayoutTilePositions(
  tileCount: number,
  focusedTileCount: number,
  gridWidth: number,
  gridHeight: number
): TilePosition[] {
  if (tileCount === 0) {
    return [];
  }

  if (tileCount > 12) {
    console.warn("Over 12 tiles is not currently supported");
  }

  const { layoutDirection, itemGridRatio } = getGridLayout(
    tileCount,
    focusedTileCount,
    gridWidth,
    gridHeight
  );

  let itemGridWidth;
  let itemGridHeight;

  if (layoutDirection === "vertical") {
    itemGridWidth = gridWidth;
    itemGridHeight = Math.round(gridHeight * itemGridRatio);
  } else {
    itemGridWidth = Math.round(gridWidth * itemGridRatio);
    itemGridHeight = gridHeight;
  }

  const itemTileCount = tileCount - focusedTileCount;

  const {
    columnCount: itemColumnCount,
    rowCount: itemRowCount,
    tileAspectRatio: itemTileAspectRatio,
  } = getSubGridLayout(itemTileCount, itemGridWidth, itemGridHeight);

  const itemGridPositions = getSubGridPositions(
    itemTileCount,
    itemColumnCount,
    itemRowCount,
    itemTileAspectRatio,
    itemGridWidth,
    itemGridHeight
  );
  const itemGridBounds = getSubGridBoundingBox(itemGridPositions);

  let focusedGridWidth: number;
  let focusedGridHeight: number;

  if (focusedTileCount === 0) {
    focusedGridWidth = 0;
    focusedGridHeight = 0;
  } else if (layoutDirection === "vertical") {
    focusedGridWidth = gridWidth;
    focusedGridHeight =
      gridHeight - (itemGridBounds.height + (itemTileCount ? GAP * 2 : 0));
  } else {
    focusedGridWidth =
      gridWidth - (itemGridBounds.width + (itemTileCount ? GAP * 2 : 0));
    focusedGridHeight = gridHeight;
  }

  const {
    columnCount: focusedColumnCount,
    rowCount: focusedRowCount,
    tileAspectRatio: focusedTileAspectRatio,
  } = getSubGridLayout(focusedTileCount, focusedGridWidth, focusedGridHeight);

  const focusedGridPositions = getSubGridPositions(
    focusedTileCount,
    focusedColumnCount,
    focusedRowCount,
    focusedTileAspectRatio,
    focusedGridWidth,
    focusedGridHeight
  );

  const tilePositions = [...focusedGridPositions, ...itemGridPositions];

  centerTiles(focusedGridPositions, focusedGridWidth, focusedGridHeight, 0, 0);

  if (layoutDirection === "vertical") {
    centerTiles(
      itemGridPositions,
      gridWidth,
      gridHeight - focusedGridHeight,
      0,
      focusedGridHeight
    );
  } else {
    centerTiles(
      itemGridPositions,
      gridWidth - focusedGridWidth,
      gridHeight,
      focusedGridWidth,
      0
    );
  }

  return tilePositions;
}

function getSubGridBoundingBox(positions: TilePosition[]): {
  left: number;
  right: number;
  top: number;
  bottom: number;
  width: number;
  height: number;
} {
  let left = 0;
  let right = 0;
  let top = 0;
  let bottom = 0;

  for (let i = 0; i < positions.length; i++) {
    const { x, y, width, height } = positions[i];

    if (i === 0) {
      left = x;
      right = x + width;
      top = y;
      bottom = y + height;
    } else {
      if (x < left) {
        left = x;
      }

      if (y < top) {
        top = y;
      }

      if (x + width > right) {
        right = x + width;
      }

      if (y + height > bottom) {
        bottom = y + height;
      }
    }
  }

  return {
    left,
    right,
    top,
    bottom,
    width: right - left,
    height: bottom - top,
  };
}

function isMobileBreakpoint(gridWidth: number, gridHeight: number): boolean {
  const gridAspectRatio = gridWidth / gridHeight;
  return gridAspectRatio < 1;
}

function getGridLayout(
  tileCount: number,
  focusedTileCount: number,
  gridWidth: number,
  gridHeight: number
): { itemGridRatio: number; layoutDirection: LayoutDirection } {
  let layoutDirection: LayoutDirection = "horizontal";
  let itemGridRatio = 1;

  if (focusedTileCount === 0) {
    return { itemGridRatio, layoutDirection };
  }

  if (isMobileBreakpoint(gridWidth, gridHeight)) {
    layoutDirection = "vertical";
    itemGridRatio = 1 / 3;
  } else {
    layoutDirection = "horizontal";
    itemGridRatio = 1 / 3;
  }

  return { itemGridRatio, layoutDirection };
}

function centerTiles(
  positions: TilePosition[],
  gridWidth: number,
  gridHeight: number,
  offsetLeft: number,
  offsetTop: number
) {
  const bounds = getSubGridBoundingBox(positions);

  const leftOffset = Math.round((gridWidth - bounds.width) / 2) + offsetLeft;
  const topOffset = Math.round((gridHeight - bounds.height) / 2) + offsetTop;

  applyTileOffsets(positions, leftOffset, topOffset);

  return positions;
}

function applyTileOffsets(
  positions: TilePosition[],
  leftOffset: number,
  topOffset: number
) {
  for (const position of positions) {
    position.x += leftOffset;
    position.y += topOffset;
  }

  return positions;
}

function getSubGridLayout(
  tileCount: number,
  gridWidth: number,
  gridHeight: number
): { columnCount: number; rowCount: number; tileAspectRatio: number } {
  const gridAspectRatio = gridWidth / gridHeight;

  let columnCount: number;
  let rowCount: number;
  let tileAspectRatio: number = 16 / 9;

  if (gridAspectRatio < 3 / 4) {
    // Phone
    if (tileCount === 1) {
      columnCount = 1;
      rowCount = 1;
      tileAspectRatio = 0;
    } else if (tileCount <= 4) {
      columnCount = 1;
      rowCount = tileCount;
    } else if (tileCount <= 12) {
      columnCount = 2;
      rowCount = Math.ceil(tileCount / columnCount);
      tileAspectRatio = 0;
    } else {
      // Unsupported
      columnCount = 3;
      rowCount = Math.ceil(tileCount / columnCount);
      tileAspectRatio = 1;
    }
  } else if (gridAspectRatio < 1) {
    // Tablet
    if (tileCount === 1) {
      columnCount = 1;
      rowCount = 1;
      tileAspectRatio = 0;
    } else if (tileCount <= 4) {
      columnCount = 1;
      rowCount = tileCount;
    } else if (tileCount <= 12) {
      columnCount = 2;
      rowCount = Math.ceil(tileCount / columnCount);
    } else {
      // Unsupported
      columnCount = 3;
      rowCount = Math.ceil(tileCount / columnCount);
      tileAspectRatio = 1;
    }
  } else if (gridAspectRatio < 17 / 9) {
    // Computer
    if (tileCount === 1) {
      columnCount = 1;
      rowCount = 1;
    } else if (tileCount === 2) {
      columnCount = 2;
      rowCount = 1;
    } else if (tileCount <= 4) {
      columnCount = 2;
      rowCount = 2;
    } else if (tileCount <= 6) {
      columnCount = 3;
      rowCount = 2;
    } else if (tileCount <= 8) {
      columnCount = 4;
      rowCount = 2;
      tileAspectRatio = 1;
    } else if (tileCount <= 12) {
      columnCount = 4;
      rowCount = 3;
      tileAspectRatio = 1;
    } else {
      // Unsupported
      columnCount = 4;
      rowCount = 4;
    }
  } else if (gridAspectRatio <= 32 / 9) {
    // Ultrawide
    if (tileCount === 1) {
      columnCount = 1;
      rowCount = 1;
    } else if (tileCount === 2) {
      columnCount = 2;
      rowCount = 1;
    } else if (tileCount <= 4) {
      columnCount = 2;
      rowCount = 2;
    } else if (tileCount <= 6) {
      columnCount = 3;
      rowCount = 2;
    } else if (tileCount <= 8) {
      columnCount = 4;
      rowCount = 2;
    } else if (tileCount <= 12) {
      columnCount = 4;
      rowCount = 3;
    } else {
      // Unsupported
      columnCount = 4;
      rowCount = 4;
    }
  } else {
    // Super Ultrawide
    if (tileCount <= 6) {
      columnCount = tileCount;
      rowCount = 1;
    } else {
      columnCount = Math.ceil(tileCount / 2);
      rowCount = 2;
    }
  }

  return { columnCount, rowCount, tileAspectRatio };
}

function getSubGridPositions(
  tileCount: number,
  columnCount: number,
  rowCount: number,
  tileAspectRatio: number,
  gridWidth: number,
  gridHeight: number
) {
  if (tileCount === 0) {
    return [];
  }

  const newTilePositions: TilePosition[] = [];

  const boxWidth = Math.round(
    (gridWidth - GAP * (columnCount + 1)) / columnCount
  );
  const boxHeight = Math.round((gridHeight - GAP * (rowCount + 1)) / rowCount);

  let tileWidth: number;
  let tileHeight: number;

  if (tileAspectRatio) {
    const boxAspectRatio = boxWidth / boxHeight;

    if (boxAspectRatio > tileAspectRatio) {
      tileWidth = boxHeight * tileAspectRatio;
      tileHeight = boxHeight;
    } else {
      tileWidth = boxWidth;
      tileHeight = boxWidth / tileAspectRatio;
    }
  } else {
    tileWidth = boxWidth;
    tileHeight = boxHeight;
  }

  for (let i = 0; i < tileCount; i++) {
    const verticalIndex = Math.floor(i / columnCount);
    const top = verticalIndex * GAP + verticalIndex * tileHeight;

    let rowItemCount: number;

    if (verticalIndex + 1 === rowCount && tileCount % columnCount !== 0) {
      rowItemCount = tileCount % columnCount;
    } else {
      rowItemCount = columnCount;
    }

    const horizontalIndex = i % columnCount;

    let centeringPadding = 0;

    if (rowItemCount < columnCount) {
      const subgridWidth = tileWidth * columnCount + (GAP * columnCount - 1);
      centeringPadding = Math.round(
        (subgridWidth - (tileWidth * rowItemCount + (GAP * rowItemCount - 1))) /
          2
      );
    }

    const left =
      centeringPadding + GAP * horizontalIndex + tileWidth * horizontalIndex;

    newTilePositions.push({
      width: tileWidth,
      height: tileHeight,
      x: left,
      y: top,
      zIndex: 0,
    });
  }

  return newTilePositions;
}

// Sets the 'order' property on tiles based on the layout param and
// other properties of the tiles, eg. 'focused' and 'presenter'
function reorderTiles<T>(tiles: Tile<T>[], layout: Layout) {
  // We use a special layout for 1:1 to always put the local tile first.
  // We only do this if there are two tiles (obviously) and exactly one
  // of them is local: during startup we can have tiles from other users
  // but not our own, due to the order they're added, so without this we
  // can assign multiple remote tiles order '1' and this persists through
  // subsequent reorders because we preserve the order of the tiles.
  if (
    layout === "freedom" &&
    tiles.length === 2 &&
    tiles.filter((t) => t.item.local).length === 1 &&
    !tiles.some((t) => t.focused)
  ) {
    // 1:1 layout
    tiles.forEach((tile) => (tile.order = tile.item.local ? 0 : 1));
  } else {
    const focusedTiles: Tile<T>[] = [];
    const otherTiles: Tile<T>[] = [];

    const orderedTiles: Tile<T>[] = new Array(tiles.length);
    tiles.forEach((tile) => (orderedTiles[tile.order] = tile));

    orderedTiles.forEach((tile) =>
      (tile.focused ? focusedTiles : otherTiles).push(tile)
    );

    [...focusedTiles, ...otherTiles].forEach((tile, i) => (tile.order = i));
  }
}

interface DragTileData {
  offsetX: number;
  offsetY: number;
  key: Key;
  x: number;
  y: number;
}

<<<<<<< HEAD
interface ChildrenProperties<T> extends ReactDOMAttributes {
  key: Key;
  data: T;
  style: {
    scale: SpringValue<number>;
    opacity: SpringValue<number>;
    boxShadow: Interpolation<number, string>;
  };
  width: number;
  height: number;
}

interface VideoGridProps<T> {
  items: TileDescriptor<T>[];
=======
export interface ChildrenProperties extends ReactDOMAttributes {
  key: Key;
  targetWidth: number;
  targetHeight: number;
  item: TileDescriptor;
  opacity: SpringValue<number>;
  scale: SpringValue<number>;
  shadow: SpringValue<number>;
  zIndex: SpringValue<number>;
  x: SpringValue<number>;
  y: SpringValue<number>;
  width: SpringValue<number>;
  height: SpringValue<number>;
  [index: string]: unknown;
}

export interface VideoGridProps {
  items: TileDescriptor[];
>>>>>>> f070ab7f
  layout: Layout;
  disableAnimations: boolean;
  children: (props: ChildrenProperties<T>) => React.ReactNode;
}

// Represents something that should get a tile on the layout,
// ie. a user's video feed or a screen share feed.
export interface TileDescriptor<T> {
  id: string;
  focused: boolean;
  local: boolean;
  data: T;
}

export function VideoGrid<T>({
  items,
  layout,
  disableAnimations,
  children: createChild,
}: VideoGridProps<T>) {
  // Place the PiP in the bottom right corner by default
  const [pipXRatio, setPipXRatio] = useState(1);
  const [pipYRatio, setPipYRatio] = useState(1);

  const [{ tiles, tilePositions }, setTileState] = useState<{
    tiles: Tile<T>[];
    tilePositions: TilePosition[];
  }>({
    tiles: [],
    tilePositions: [],
  });
  const [scrollPosition, setScrollPosition] = useState<number>(0);
  const draggingTileRef = useRef<DragTileData>(null);
  const lastTappedRef = useRef<{ [index: Key]: number }>({});
  const lastLayoutRef = useRef<Layout>(layout);
  const isMounted = useIsMounted();

  // The 'polyfill' argument to useMeasure is not a polyfill at all but is the impl that is always used
  // if passed, whether the browser has native support or not, so pass in either the browser native
  // version or the ponyfill (yes, pony) because Juggle's resizeobserver ponyfill is being weirdly
  // buggy for me on my dev env my never updating the size until the window resizes.
  const [gridRef, gridBounds] = useMeasure({
    polyfill: window.ResizeObserver ?? JuggleResizeObserver,
  });

  useEffect(() => {
    setTileState(({ tiles, ...rest }) => {
      const newTiles: Tile<T>[] = [];
      const removedTileKeys: Set<Key> = new Set();

      for (const tile of tiles) {
        let item = items.find((item) => item.id === tile.key);

        let remove = false;

        if (!item) {
          remove = true;
          item = tile.item;
          removedTileKeys.add(tile.key);
        }

        let focused: boolean;
        if (layout === "spotlight") {
          focused = item.focused;
        } else {
          focused = layout === lastLayoutRef.current ? tile.focused : false;
        }

        newTiles.push({
          key: item.id,
          order: tile.order,
          item,
          remove,
          focused,
        });
      }

      for (const item of items) {
        const existingTileIndex = newTiles.findIndex(
          ({ key }) => item.id === key
        );

        const existingTile = newTiles[existingTileIndex];

        if (existingTile && !existingTile.remove) {
          continue;
        }

        const newTile: Tile<T> = {
          key: item.id,
          order: existingTile?.order ?? newTiles.length,
          item,
          remove: false,
          focused: layout === "spotlight" && item.focused,
        };

        if (existingTile) {
          // Replace an existing tile
          newTiles.splice(existingTileIndex, 1, newTile);
        } else {
          // Added tiles
          newTiles.push(newTile);
        }
      }

      reorderTiles(newTiles, layout);

      if (removedTileKeys.size > 0) {
        setTimeout(() => {
          if (!isMounted.current) {
            return;
          }

          setTileState(({ tiles, ...rest }) => {
            const newTiles: Tile<T>[] = tiles
              .filter((tile) => !removedTileKeys.has(tile.key))
              .map((tile) => ({ ...tile })); // clone before reordering
            reorderTiles(newTiles, layout);

            const focusedTileCount = newTiles.reduce(
              (count, tile) => count + (tile.focused ? 1 : 0),
              0
            );

            return {
              ...rest,
              tiles: newTiles,
              tilePositions: getTilePositions(
                newTiles.length,
                focusedTileCount,
                gridBounds.width,
                gridBounds.height,
                pipXRatio,
                pipYRatio,
                layout
              ),
            };
          });
        }, 250);
      }

      const focusedTileCount = newTiles.reduce(
        (count, tile) => count + (tile.focused ? 1 : 0),
        0
      );

      lastLayoutRef.current = layout;

      return {
        ...rest,
        tiles: newTiles,
        tilePositions: getTilePositions(
          newTiles.length,
          focusedTileCount,
          gridBounds.width,
          gridBounds.height,
          pipXRatio,
          pipYRatio,
          layout
        ),
      };
    });
  }, [items, gridBounds, layout, isMounted, pipXRatio, pipYRatio]);

  const tilePositionsValid = useRef(false);

  const animate = useCallback(
    (tiles: Tile<T>[]) => {
      // Whether the tile positions were valid at the time of the previous
      // animation
      const tilePositionsWereValid = tilePositionsValid.current;
      const oneOnOneLayout =
        tiles.length === 2 && !tiles.some((t) => t.presenter || t.focused);

      return (tileIndex: number) => {
        const tile = tiles[tileIndex];
        const tilePosition = tilePositions[tile.order];
        const draggingTile = draggingTileRef.current;
        const dragging = draggingTile && tile.key === draggingTile.key;
        const remove = tile.remove;
        tilePositionsValid.current = tilePosition.height > 0;

        if (dragging) {
          return {
            width: tilePosition.width,
            height: tilePosition.height,
            x: draggingTile.offsetX + draggingTile.x,
            y: draggingTile.offsetY + draggingTile.y,
            scale: 1.1,
            opacity: 1,
            zIndex: 2,
            shadow: 15,
            shadowSpread: 0,
            immediate: (key: string) =>
              disableAnimations ||
              key === "zIndex" ||
              key === "x" ||
              key === "y" ||
              key === "shadow" ||
              key === "shadowSpread",
            from: {
              shadow: 0,
              scale: 0,
              opacity: 0,
              zIndex: 0,
            },
            reset: false,
          };
        } else {
          const isMobile = isMobileBreakpoint(
            gridBounds.width,
            gridBounds.height
          );

          const x =
            tilePosition.x +
            (layout === "spotlight" && tile.order !== 0 && isMobile
              ? scrollPosition
              : 0);
          const y =
            tilePosition.y +
            (layout === "spotlight" && tile.order !== 0 && !isMobile
              ? scrollPosition
              : 0);
          const from: {
            shadow: number;
            scale: number;
            opacity: number;
            zIndex?: number;
            x?: number;
            y?: number;
            width?: number;
            height?: number;
          } = { shadow: 1, scale: 0, opacity: 0 };
          let reset = false;

          if (!tilePositionsWereValid) {
            // This indicates that the component just mounted. We discard the
            // previous keyframe by resetting the tile's position, so that it
            // animates in from the right place on screen, rather than wherever
            // the zero-height grid placed it.
            from.x = x;
            from.y = y;
            from.width = tilePosition.width;
            from.height = tilePosition.height;
            reset = true;
          }

          return {
            x,
            y,
            width: tilePosition.width,
            height: tilePosition.height,
            scale: remove ? 0 : 1,
            opacity: remove ? 0 : 1,
            zIndex: tilePosition.zIndex,
            shadow: 1,
            shadowSpread: oneOnOneLayout && tile.item.isLocal ? 1 : 0,
            from,
            reset,
            immediate: (key: string) =>
              disableAnimations ||
              key === "zIndex" ||
              key === "shadow" ||
              key === "shadowSpread",
            // If we just stopped dragging a tile, give it time for the
            // animation to settle before pushing its z-index back down
            delay: (key: string) => (key === "zIndex" ? 500 : 0),
          };
        }
      };
    },
    [tilePositions, disableAnimations, scrollPosition, layout, gridBounds]
  );

  const [springs, api] = useSprings(tiles.length, animate(tiles), [
    tilePositions,
    tiles,
    scrollPosition,
    // react-spring's types are bugged and can't infer the spring type
  ]) as unknown as [SpringValues<TileSpring>[], SpringRef<TileSpring>];

  const onTap = useCallback(
    (tileKey: Key) => {
      const lastTapped = lastTappedRef.current[tileKey];

      if (!lastTapped || Date.now() - lastTapped > 500) {
        lastTappedRef.current[tileKey] = Date.now();
        return;
      }

      lastTappedRef.current[tileKey] = 0;

      const tile = tiles.find((tile) => tile.key === tileKey);
      if (!tile || layout !== "freedom") return;
      const item = tile.item;

      setTileState(({ tiles, ...state }) => {
        let focusedTileCount = 0;
        const newTiles = tiles.map((tile) => {
          const newTile = { ...tile }; // clone before reordering

          if (tile.item === item) {
            newTile.focused = !tile.focused;
          }
          if (newTile.focused) {
            focusedTileCount++;
          }

          return newTile;
        });

        reorderTiles(newTiles, layout);

        return {
          ...state,
          tiles: newTiles,
          tilePositions: getTilePositions(
            newTiles.length,
            focusedTileCount,
            gridBounds.width,
            gridBounds.height,
            pipXRatio,
            pipYRatio,
            layout
          ),
        };
      });
    },
    [tiles, layout, gridBounds.width, gridBounds.height, pipXRatio, pipYRatio]
  );

  const bindTile = useDrag(
    ({ args: [key], active, xy, movement, tap, last, event }) => {
      event.preventDefault();

      if (tap) {
        onTap(key);
        return;
      }

      if (layout !== "freedom") return;

      const dragTileIndex = tiles.findIndex((tile) => tile.key === key);
      const dragTile = tiles[dragTileIndex];
      const dragTilePosition = tilePositions[dragTile.order];

      const cursorPosition = [xy[0] - gridBounds.left, xy[1] - gridBounds.top];

      let newTiles = tiles;

      if (tiles.length === 2 && !tiles.some((t) => t.focused)) {
        // We're in 1:1 mode, so only the local tile should be draggable
        if (!dragTile.item.local) return;

        // Position should only update on the very last event, to avoid
        // compounding the offset on every drag event
        if (last) {
          const remotePosition = tilePositions[1];

          const pipGap = getPipGap(
            gridBounds.width / gridBounds.height,
            gridBounds.width
          );
          const pipMinX = remotePosition.x + pipGap;
          const pipMinY = remotePosition.y + pipGap;
          const pipMaxX =
            remotePosition.x +
            remotePosition.width -
            dragTilePosition.width -
            pipGap;
          const pipMaxY =
            remotePosition.y +
            remotePosition.height -
            dragTilePosition.height -
            pipGap;

          const newPipXRatio =
            (dragTilePosition.x + movement[0] - pipMinX) / (pipMaxX - pipMinX);
          const newPipYRatio =
            (dragTilePosition.y + movement[1] - pipMinY) / (pipMaxY - pipMinY);

          setPipXRatio(Math.max(0, Math.min(1, newPipXRatio)));
          setPipYRatio(Math.max(0, Math.min(1, newPipYRatio)));
        }
      } else {
        const hoverTile = tiles.find(
          (tile) =>
            tile.key !== key &&
            isInside(cursorPosition, tilePositions[tile.order])
        );

        if (hoverTile) {
          // Shift the tiles into their new order
          newTiles = newTiles.map((tile) => {
            let order = tile.order;
            if (order < dragTile.order) {
              if (order >= hoverTile.order) order++;
            } else if (order > dragTile.order) {
              if (order <= hoverTile.order) order--;
            } else {
              order = hoverTile.order;
            }

            let focused;
            if (tile === hoverTile) {
              focused = dragTile.focused;
            } else if (tile === dragTile) {
              focused = hoverTile.focused;
            } else {
              focused = tile.focused;
            }

            return { ...tile, order, focused };
          });

          reorderTiles(newTiles, layout);

          setTileState((state) => ({ ...state, tiles: newTiles }));
        }
      }

      if (active) {
        if (!draggingTileRef.current) {
          draggingTileRef.current = {
            key: dragTile.key,
            offsetX: dragTilePosition.x,
            offsetY: dragTilePosition.y,
            x: movement[0],
            y: movement[1],
          };
        } else {
          draggingTileRef.current.x = movement[0];
          draggingTileRef.current.y = movement[1];
        }
      } else {
        draggingTileRef.current = null;
      }

      api.start(animate(newTiles));
    },
    { filterTaps: true, pointer: { buttons: [1] } }
  );

  const onGridGesture = useCallback(
    (
      e:
        | Omit<FullGestureState<"wheel">, "event">
        | Omit<FullGestureState<"drag">, "event">,
      isWheel: boolean
    ) => {
      if (layout !== "spotlight") {
        return;
      }

      const isMobile = isMobileBreakpoint(gridBounds.width, gridBounds.height);

      let movement = e.delta[isMobile ? 0 : 1];

      if (isWheel) {
        movement = -movement;
      }

      let min = 0;

      if (tilePositions.length > 1) {
        const lastTile = tilePositions[tilePositions.length - 1];
        min = isMobile
          ? gridBounds.width - lastTile.x - lastTile.width - GAP
          : gridBounds.height - lastTile.y - lastTile.height - GAP;
      }

      setScrollPosition((scrollPosition) =>
        Math.min(Math.max(movement + scrollPosition, min), 0)
      );
    },
    [layout, gridBounds, tilePositions]
  );

  const bindGrid = useGesture(
    {
      onWheel: (e) => onGridGesture(e, true),
      onDrag: (e) => onGridGesture(e, false),
    },
    {}
  );

  return (
    <div className={styles.videoGrid} ref={gridRef} {...bindGrid()}>
      {springs.map((style, i) => {
        const tile = tiles[i];
        const tilePosition = tilePositions[tile.order];

        return createChild({
          ...bindTile(tile.key),
<<<<<<< HEAD
          key: tile.key,
          data: tile.item.data,
          style: {
            boxShadow: shadow.to(
              (s) => `rgba(0, 0, 0, 0.5) 0px ${s}px ${2 * s}px 0px`
            ),
            ...style,
          },
          width: tilePosition.width,
          height: tilePosition.height,
=======
          ...style,
          key: tile.item.id,
          targetWidth: tilePosition.width,
          targetHeight: tilePosition.height,
          item: tile.item,
>>>>>>> f070ab7f
        });
      })}
    </div>
  );
}

VideoGrid.defaultProps = {
  layout: "freedom",
};<|MERGE_RESOLUTION|>--- conflicted
+++ resolved
@@ -14,8 +14,21 @@
 limitations under the License.
 */
 
-import React, { Key, useCallback, useEffect, useRef, useState } from "react";
-import { FullGestureState, useDrag, useGesture } from "@use-gesture/react";
+import React, {
+  Key,
+  RefObject,
+  useCallback,
+  useEffect,
+  useRef,
+  useState,
+} from "react";
+import {
+  EventTypes,
+  FullGestureState,
+  Handler,
+  useDrag,
+  useGesture,
+} from "@use-gesture/react";
 import {
   SpringRef,
   SpringValue,
@@ -714,27 +727,11 @@
   y: number;
 }
 
-<<<<<<< HEAD
-interface ChildrenProperties<T> extends ReactDOMAttributes {
+export interface ChildrenProperties<T> extends ReactDOMAttributes {
   key: Key;
   data: T;
-  style: {
-    scale: SpringValue<number>;
-    opacity: SpringValue<number>;
-    boxShadow: Interpolation<number, string>;
-  };
-  width: number;
-  height: number;
-}
-
-interface VideoGridProps<T> {
-  items: TileDescriptor<T>[];
-=======
-export interface ChildrenProperties extends ReactDOMAttributes {
-  key: Key;
   targetWidth: number;
   targetHeight: number;
-  item: TileDescriptor;
   opacity: SpringValue<number>;
   scale: SpringValue<number>;
   shadow: SpringValue<number>;
@@ -743,12 +740,16 @@
   y: SpringValue<number>;
   width: SpringValue<number>;
   height: SpringValue<number>;
-  [index: string]: unknown;
-}
-
-export interface VideoGridProps {
-  items: TileDescriptor[];
->>>>>>> f070ab7f
+  onDragRef?: RefObject<
+    (
+      tileId: string,
+      state: Parameters<Handler<"drag", EventTypes["drag"]>>[0]
+    ) => void
+  >;
+}
+
+export interface VideoGridProps<T> {
+  items: TileDescriptor<T>[];
   layout: Layout;
   disableAnimations: boolean;
   children: (props: ChildrenProperties<T>) => React.ReactNode;
@@ -921,7 +922,7 @@
       // animation
       const tilePositionsWereValid = tilePositionsValid.current;
       const oneOnOneLayout =
-        tiles.length === 2 && !tiles.some((t) => t.presenter || t.focused);
+        tiles.length === 2 && !tiles.some((t) => t.focused);
 
       return (tileIndex: number) => {
         const tile = tiles[tileIndex];
@@ -1006,7 +1007,7 @@
             opacity: remove ? 0 : 1,
             zIndex: tilePosition.zIndex,
             shadow: 1,
-            shadowSpread: oneOnOneLayout && tile.item.isLocal ? 1 : 0,
+            shadowSpread: oneOnOneLayout && tile.item.local ? 1 : 0,
             from,
             reset,
             immediate: (key: string) =>
@@ -1244,24 +1245,11 @@
 
         return createChild({
           ...bindTile(tile.key),
-<<<<<<< HEAD
+          ...style,
           key: tile.key,
           data: tile.item.data,
-          style: {
-            boxShadow: shadow.to(
-              (s) => `rgba(0, 0, 0, 0.5) 0px ${s}px ${2 * s}px 0px`
-            ),
-            ...style,
-          },
-          width: tilePosition.width,
-          height: tilePosition.height,
-=======
-          ...style,
-          key: tile.item.id,
           targetWidth: tilePosition.width,
           targetHeight: tilePosition.height,
-          item: tile.item,
->>>>>>> f070ab7f
         });
       })}
     </div>
