/*
Copyright 2022 New Vector Ltd

Licensed under the Apache License, Version 2.0 (the "License");
you may not use this file except in compliance with the License.
You may obtain a copy of the License at

    http://www.apache.org/licenses/LICENSE-2.0

Unless required by applicable law or agreed to in writing, software
distributed under the License is distributed on an "AS IS" BASIS,
WITHOUT WARRANTIES OR CONDITIONS OF ANY KIND, either express or implied.
See the License for the specific language governing permissions and
limitations under the License.
*/

import React, { ForwardedRef, forwardRef } from "react";
import { animated, SpringValue } from "@react-spring/web";
import classNames from "classnames";
import { useTranslation } from "react-i18next";

import styles from "./VideoTile.module.css";
import { ReactComponent as MicMutedIcon } from "../icons/MicMuted.svg";
import { ReactComponent as VideoMutedIcon } from "../icons/VideoMuted.svg";
import { AudioButton, FullscreenButton } from "../button/Button";
import { ConnectionState } from "../room/useGroupCall";
import { CallFeedDebugInfo } from "./useCallFeed";
import { useShowCallFeedDebugInfo } from "../settings/useSetting";

interface Props {
  name: string;
  connectionState: ConnectionState;
  speaking?: boolean;
  audioMuted?: boolean;
  videoMuted?: boolean;
  screenshare?: boolean;
  avatar?: JSX.Element;
  mediaRef?: React.RefObject<MediaElement>;
  onOptionsPress?: () => void;
  localVolume?: number;
  hasAudio?: boolean;
  maximised?: boolean;
  fullscreen?: boolean;
  onFullscreen?: () => void;
  className?: string;
  showOptions?: boolean;
  isLocal?: boolean;
  disableSpeakingIndicator?: boolean;
<<<<<<< HEAD
  opacity: SpringValue<number>;
  scale: SpringValue<number>;
  shadow: SpringValue<number>;
  zIndex: SpringValue<number>;
  x: SpringValue<number>;
  y: SpringValue<number>;
  width: SpringValue<number>;
  height: SpringValue<number>;
=======
  debugInfo: CallFeedDebugInfo;
>>>>>>> ce8faa3d
}

export const VideoTile = forwardRef<HTMLElement, Props>(
  (
    {
      name,
      connectionState,
      speaking,
      audioMuted,
      videoMuted,
      screenshare,
      avatar,
      mediaRef,
      onOptionsPress,
      localVolume,
      hasAudio,
      maximised,
      fullscreen,
      onFullscreen,
      className,
      showOptions,
      isLocal,
      // TODO: disableSpeakingIndicator is not used atm.
      disableSpeakingIndicator,
<<<<<<< HEAD
      opacity,
      scale,
      shadow,
      zIndex,
      x,
      y,
      width,
      height,
=======
      debugInfo,
>>>>>>> ce8faa3d
      ...rest
    },
    ref
  ) => {
    const [showCallFeedDebugInfo] = useShowCallFeedDebugInfo();
    const { t } = useTranslation();

    const toolbarButtons: JSX.Element[] = [];
    if (connectionState == ConnectionState.Connected && !isLocal) {
      if (hasAudio) {
        toolbarButtons.push(
          <AudioButton
            key="localVolume"
            className={styles.button}
            volume={localVolume}
            onPress={onOptionsPress}
          />
        );
      }

      if (screenshare) {
        toolbarButtons.push(
          <FullscreenButton
            key="fullscreen"
            className={styles.button}
            fullscreen={fullscreen}
            onPress={onFullscreen}
          />
        );
      }
    }

    let caption: string;
    switch (connectionState) {
      case ConnectionState.EstablishingCall:
        caption = t("{{name}} (Connecting...)", { name });
        break;
      case ConnectionState.WaitMedia:
        // not strictly true, but probably easier to understand than, "Waiting for media"
        caption = t("{{name}} (Waiting for video...)", { name });
        break;
      case ConnectionState.Connected:
        caption = name;
        break;
    }

    return (
      <animated.div
        className={classNames(styles.videoTile, className, {
          [styles.isLocal]: isLocal,
          [styles.speaking]: speaking,
          [styles.muted]: audioMuted,
          [styles.screenshare]: screenshare,
          [styles.maximised]: maximised,
        })}
        style={{
          opacity,
          scale,
          boxShadow: shadow.to(
            (s) => `rgba(0, 0, 0, 0.5) 0px ${s}px ${2 * s}px 0px`
          ),
          zIndex,
          x,
          y,
          "--tileWidth": width.to((w) => `${w}px`),
          "--tileHeight": height.to((h) => `${h}px`),
        }}
        ref={ref as ForwardedRef<HTMLDivElement>}
        {...rest}
      >
        {showCallFeedDebugInfo && (
          <div className={classNames(styles.debugInfo)}>
            {JSON.stringify(debugInfo)}
          </div>
        )}
        {toolbarButtons.length > 0 && !maximised && (
          <div className={classNames(styles.toolbar)}>{toolbarButtons}</div>
        )}
        {videoMuted && (
          <>
            <div className={styles.videoMutedOverlay} />
            {avatar}
          </>
        )}
        {!maximised &&
          (screenshare ? (
            <div className={styles.presenterLabel}>
              <span>{t("{{name}} is presenting", { name })}</span>
            </div>
          ) : (
            <div className={classNames(styles.infoBubble, styles.memberName)}>
              {
                /* If the user is speaking, it's safe to say they're unmuted.
                Mute state is currently sent over to-device messages, which
                aren't quite real-time, so this is an important kludge to make
                sure no one appears muted when they've clearly begun talking. */
                audioMuted && !videoMuted && !speaking && <MicMutedIcon />
              }
              {videoMuted && <VideoMutedIcon />}
              <span title={caption}>{caption}</span>
            </div>
          ))}
        <video ref={mediaRef} playsInline disablePictureInPicture />
      </animated.div>
    );
  }
);<|MERGE_RESOLUTION|>--- conflicted
+++ resolved
@@ -46,7 +46,6 @@
   showOptions?: boolean;
   isLocal?: boolean;
   disableSpeakingIndicator?: boolean;
-<<<<<<< HEAD
   opacity: SpringValue<number>;
   scale: SpringValue<number>;
   shadow: SpringValue<number>;
@@ -55,9 +54,7 @@
   y: SpringValue<number>;
   width: SpringValue<number>;
   height: SpringValue<number>;
-=======
   debugInfo: CallFeedDebugInfo;
->>>>>>> ce8faa3d
 }
 
 export const VideoTile = forwardRef<HTMLElement, Props>(
@@ -82,7 +79,6 @@
       isLocal,
       // TODO: disableSpeakingIndicator is not used atm.
       disableSpeakingIndicator,
-<<<<<<< HEAD
       opacity,
       scale,
       shadow,
@@ -91,9 +87,7 @@
       y,
       width,
       height,
-=======
       debugInfo,
->>>>>>> ce8faa3d
       ...rest
     },
     ref
