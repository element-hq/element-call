/*
Copyright 2022 New Vector Ltd

Licensed under the Apache License, Version 2.0 (the "License");
you may not use this file except in compliance with the License.
You may obtain a copy of the License at

    http://www.apache.org/licenses/LICENSE-2.0

Unless required by applicable law or agreed to in writing, software
distributed under the License is distributed on an "AS IS" BASIS,
WITHOUT WARRANTIES OR CONDITIONS OF ANY KIND, either express or implied.
See the License for the specific language governing permissions and
limitations under the License.
*/

import React, { ForwardedRef, forwardRef } from "react";
import { animated, SpringValue } from "@react-spring/web";
import classNames from "classnames";
import { useTranslation } from "react-i18next";
import { LocalParticipant, RemoteParticipant, Track } from "livekit-client";
import {
  ConnectionQualityIndicator,
  VideoTrack,
  useMediaTrack,
} from "@livekit/components-react";

import styles from "./VideoTile.module.css";
import { ReactComponent as MicIcon } from "../icons/Mic.svg";
import { ReactComponent as MicMutedIcon } from "../icons/MicMuted.svg";
<<<<<<< HEAD
import { ReactComponent as VideoMutedIcon } from "../icons/VideoMuted.svg";

export enum TileContent {
  UserMedia = "user-media",
  ScreenShare = "screen-share",
}
=======
import { AudioButton, FullscreenButton } from "../button/Button";
import { ConnectionState } from "../room/useGroupCall";
>>>>>>> f070ab7f

interface Props {
  avatar?: JSX.Element;
  className?: string;
<<<<<<< HEAD

  name: string;
  sfuParticipant: LocalParticipant | RemoteParticipant;
  content: TileContent;
}

export const VideoTile = forwardRef<HTMLDivElement, Props>(
  ({ name, avatar, className, sfuParticipant, content, ...rest }, ref) => {
=======
  showOptions?: boolean;
  isLocal?: boolean;
  disableSpeakingIndicator?: boolean;
  opacity?: SpringValue<number>;
  scale?: SpringValue<number>;
  shadow?: SpringValue<number>;
  shadowSpread?: SpringValue<number>;
  zIndex?: SpringValue<number>;
  x?: SpringValue<number>;
  y?: SpringValue<number>;
  width?: SpringValue<number>;
  height?: SpringValue<number>;
}

export const VideoTile = forwardRef<HTMLElement, Props>(
  (
    {
      name,
      connectionState,
      speaking,
      audioMuted,
      videoMuted,
      screenshare,
      avatar,
      mediaRef,
      onOptionsPress,
      localVolume,
      hasAudio,
      maximised,
      fullscreen,
      onFullscreen,
      className,
      showOptions,
      isLocal,
      // TODO: disableSpeakingIndicator is not used atm.
      disableSpeakingIndicator,
      opacity,
      scale,
      shadow,
      shadowSpread,
      zIndex,
      x,
      y,
      width,
      height,
      ...rest
    },
    ref
  ) => {
>>>>>>> f070ab7f
    const { t } = useTranslation();

    const audioEl = React.useRef<HTMLAudioElement>(null);
    const { isMuted: microphoneMuted } = useMediaTrack(
      content === TileContent.UserMedia
        ? Track.Source.Microphone
        : Track.Source.ScreenShareAudio,
      sfuParticipant,
      {
        element: audioEl,
      }
    );

    return (
      <animated.div
        className={classNames(styles.videoTile, className, {
          [styles.isLocal]: sfuParticipant.isLocal,
          [styles.speaking]: sfuParticipant.isSpeaking,
          [styles.muted]: microphoneMuted,
          [styles.screenshare]: false,
        })}
        style={{
          opacity,
          scale,
          zIndex,
          x,
          y,
          // eslint-disable-next-line @typescript-eslint/ban-ts-comment
          // @ts-ignore React does in fact support assigning custom properties,
          // but React's types say no
          "--tileWidth": width?.to((w) => `${w}px`),
          "--tileHeight": height?.to((h) => `${h}px`),
          "--tileShadow": shadow?.to((s) => `${s}px`),
          "--tileShadowSpread": shadowSpread?.to((s) => `${s}px`),
        }}
        ref={ref as ForwardedRef<HTMLDivElement>}
        data-testid="videoTile"
        {...rest}
      >
        {!sfuParticipant.isCameraEnabled && (
          <>
            <div className={styles.videoMutedOverlay} />
            {avatar}
          </>
        )}
        {!false &&
          (sfuParticipant.isScreenShareEnabled ? (
            <div className={styles.presenterLabel}>
              <span>{t("{{name}} is presenting", { name })}</span>
            </div>
          ) : (
            <div className={classNames(styles.infoBubble, styles.memberName)}>
<<<<<<< HEAD
              {microphoneMuted && <MicMutedIcon />}
              {!sfuParticipant.isCameraEnabled && <VideoMutedIcon />}
              <span title={name}>{name}</span>
              <ConnectionQualityIndicator participant={sfuParticipant} />
            </div>
          ))}
        <VideoTrack
          participant={sfuParticipant}
          source={
            content === TileContent.UserMedia
              ? Track.Source.Camera
              : Track.Source.ScreenShare
          }
        />
        <audio ref={audioEl} />
=======
              {
                /* If the user is speaking, it's safe to say they're unmuted.
                Mute state is currently sent over to-device messages, which
                aren't quite real-time, so this is an important kludge to make
                sure no one appears muted when they've clearly begun talking. */
                speaking || !audioMuted ? <MicIcon /> : <MicMutedIcon />
              }
              <span data-testid="videoTile_caption" title={caption}>
                {caption}
              </span>
            </div>
          ))}
        <video
          data-testid="videoTile_video"
          ref={mediaRef}
          playsInline
          disablePictureInPicture
        />
>>>>>>> f070ab7f
      </animated.div>
    );
  }
);<|MERGE_RESOLUTION|>--- conflicted
+++ resolved
@@ -28,31 +28,18 @@
 import styles from "./VideoTile.module.css";
 import { ReactComponent as MicIcon } from "../icons/Mic.svg";
 import { ReactComponent as MicMutedIcon } from "../icons/MicMuted.svg";
-<<<<<<< HEAD
-import { ReactComponent as VideoMutedIcon } from "../icons/VideoMuted.svg";
 
 export enum TileContent {
   UserMedia = "user-media",
   ScreenShare = "screen-share",
 }
-=======
-import { AudioButton, FullscreenButton } from "../button/Button";
-import { ConnectionState } from "../room/useGroupCall";
->>>>>>> f070ab7f
 
 interface Props {
   avatar?: JSX.Element;
   className?: string;
-<<<<<<< HEAD
-
   name: string;
   sfuParticipant: LocalParticipant | RemoteParticipant;
   content: TileContent;
-}
-
-export const VideoTile = forwardRef<HTMLDivElement, Props>(
-  ({ name, avatar, className, sfuParticipant, content, ...rest }, ref) => {
-=======
   showOptions?: boolean;
   isLocal?: boolean;
   disableSpeakingIndicator?: boolean;
@@ -71,19 +58,9 @@
   (
     {
       name,
-      connectionState,
-      speaking,
-      audioMuted,
-      videoMuted,
-      screenshare,
+      sfuParticipant,
+      content,
       avatar,
-      mediaRef,
-      onOptionsPress,
-      localVolume,
-      hasAudio,
-      maximised,
-      fullscreen,
-      onFullscreen,
       className,
       showOptions,
       isLocal,
@@ -102,7 +79,6 @@
     },
     ref
   ) => {
->>>>>>> f070ab7f
     const { t } = useTranslation();
 
     const audioEl = React.useRef<HTMLAudioElement>(null);
@@ -155,9 +131,7 @@
             </div>
           ) : (
             <div className={classNames(styles.infoBubble, styles.memberName)}>
-<<<<<<< HEAD
-              {microphoneMuted && <MicMutedIcon />}
-              {!sfuParticipant.isCameraEnabled && <VideoMutedIcon />}
+              {microphoneMuted ? <MicMutedIcon /> : <MicIcon />}
               <span title={name}>{name}</span>
               <ConnectionQualityIndicator participant={sfuParticipant} />
             </div>
@@ -171,26 +145,6 @@
           }
         />
         <audio ref={audioEl} />
-=======
-              {
-                /* If the user is speaking, it's safe to say they're unmuted.
-                Mute state is currently sent over to-device messages, which
-                aren't quite real-time, so this is an important kludge to make
-                sure no one appears muted when they've clearly begun talking. */
-                speaking || !audioMuted ? <MicIcon /> : <MicMutedIcon />
-              }
-              <span data-testid="videoTile_caption" title={caption}>
-                {caption}
-              </span>
-            </div>
-          ))}
-        <video
-          data-testid="videoTile_video"
-          ref={mediaRef}
-          playsInline
-          disablePictureInPicture
-        />
->>>>>>> f070ab7f
       </animated.div>
     );
   }
