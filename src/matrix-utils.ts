--- conflicted
+++ resolved
@@ -218,13 +218,9 @@
     // Use a relatively low timeout for API calls: this is a realtime app
     // so we don't want API calls taking ages, we'd rather they just fail.
     localTimeoutMs: 5000,
-<<<<<<< HEAD
     useE2eForGroupCall: enableE2e,
     localSfu: "@sfu:call.ems.host",
     localSfuDeviceId: "YNZDLSEQMP",
-=======
-    useE2eForGroupCall: e2eEnabled,
->>>>>>> c0938064
   });
 
   try {
