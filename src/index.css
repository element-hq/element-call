/*
Copyright 2021-2022 New Vector Ltd

Licensed under the Apache License, Version 2.0 (the "License");
you may not use this file except in compliance with the License.
You may obtain a copy of the License at

    http://www.apache.org/licenses/LICENSE-2.0

Unless required by applicable law or agreed to in writing, software
distributed under the License is distributed on an "AS IS" BASIS,
WITHOUT WARRANTIES OR CONDITIONS OF ANY KIND, either express or implied.
See the License for the specific language governing permissions and
limitations under the License.
*/

/* Inter unexpectedly contains various codepoints which collide with emoji, even
   when variation-16 is applied to request the emoji variant.  From eyeballing
   the emoji picker, these are: 20e3, 23cf, 24c2, 25a0-25c1, 2665, 2764, 2b06, 2b1c.
   Therefore we define a unicode-range to load which excludes the glyphs
   (to avoid having to maintain a fork of Inter). */

@import "normalize.css/normalize.css";
@import "@vector-im/compound-design-tokens/assets/web/css/compound-design-tokens.css";
@import "@vector-im/compound-web/dist/style.css";

:root {
  --font-family: "Inter", -apple-system, BlinkMacSystemFont, "Segoe UI",
    "Roboto", "Oxygen", "Ubuntu", "Cantarell", "Fira Sans", "Droid Sans",
    "Helvetica Neue", sans-serif;
  --inter-unicode-range: U+0000-20e2, U+20e4-23ce, U+23d0-24c1, U+24c3-259f,
    U+25c2-2664, U+2666-2763, U+2765-2b05, U+2b07-2b1b, U+2b1d-10FFFF;

  --font-scale: 1;
  --font-size-micro: calc(10px * var(--font-scale));
  --font-size-caption: calc(12px * var(--font-scale));
  --font-size-body: calc(15px * var(--font-scale));
  --font-size-subtitle: calc(18px * var(--font-scale));
  --font-size-title: calc(24px * var(--font-scale));
  --font-size-headline: calc(32px * var(--font-scale));

  /* These colors are needed during the transitionary period between the old and
  new Compound design systems, but should be removed ASAP */
  --stopgap-color-on-solid-accent: var(--cpd-color-bg-canvas-default);
  --stopgap-background-85: rgba(255, 255, 255, 0.85);
  --stopgap-bgColor3: #444;

  --cpd-color-border-accent: var(--cpd-color-green-800);
  /* The distance to inset non-full-width content from the edge of the window
  along the inline axis */
  --inline-content-inset: max(var(--cpd-space-4x), calc((100vw - 1180px) / 2));
<<<<<<< HEAD

  --background-gradient: url("graphics/backgroundGradient.svg");
=======
  --small-drop-shadow: 0px 1.2px 2.4px 0px rgba(0, 0, 0, 0.15);
  --subtle-drop-shadow: 0px 1px 2px 0px rgba(16, 24, 40, 0.05);
>>>>>>> 1dd19a78
}

.cpd-theme-dark {
  --cpd-color-border-accent: var(--cpd-color-green-1100);
  --stopgap-color-on-solid-accent: var(--cpd-color-text-primary);
  --stopgap-background-85: rgba(16, 19, 23, 0.85);

  background-size: calc(max(1440px, 100vw)) calc(max(800px, 100vh));
  background-repeat: no-repeat;
  background-position: center;
}

@font-face {
  font-family: "Inter";
  font-style: normal;
  font-weight: 400;
  font-display: swap;
  unicode-range: var(--inter-unicode-range);
  src: url("/fonts/Inter/Inter-Regular.woff2") format("woff2"),
    url("/fonts/Inter/Inter-Regular.woff") format("woff");
}

@font-face {
  font-family: "Inter";
  font-style: italic;
  font-weight: 400;
  font-display: swap;
  unicode-range: var(--inter-unicode-range);
  src: url("/fonts/Inter/Inter-Italic.woff2") format("woff2"),
    url("/fonts/Inter/Inter-Italic.woff") format("woff");
}

@font-face {
  font-family: "Inter";
  font-style: normal;
  font-weight: 500;
  font-display: swap;
  unicode-range: var(--inter-unicode-range);
  src: url("/fonts/Inter/Inter-Medium.woff2") format("woff2"),
    url("/fonts/Inter/Inter-Medium.woff") format("woff");
}

@font-face {
  font-family: "Inter";
  font-style: italic;
  font-weight: 500;
  font-display: swap;
  unicode-range: var(--inter-unicode-range);
  src: url("/fonts/Inter/Inter-MediumItalic.woff2") format("woff2"),
    url("/fonts/Inter/Inter-MediumItalic.woff") format("woff");
}

@font-face {
  font-family: "Inter";
  font-style: normal;
  font-weight: 600;
  font-display: swap;
  unicode-range: var(--inter-unicode-range);
  src: url("/fonts/Inter/Inter-SemiBold.woff2") format("woff2"),
    url("/fonts/Inter/Inter-SemiBold.woff") format("woff");
}

@font-face {
  font-family: "Inter";
  font-style: italic;
  font-weight: 600;
  font-display: swap;
  unicode-range: var(--inter-unicode-range);
  src: url("/fonts/Inter/Inter-SemiBoldItalic.woff2") format("woff2"),
    url("/fonts/Inter/Inter-SemiBoldItalic.woff") format("woff");
}

@font-face {
  font-family: "Inter";
  font-style: normal;
  font-weight: 700;
  font-display: swap;
  unicode-range: var(--inter-unicode-range);
  src: url("/fonts/Inter/Inter-Bold.woff2") format("woff2"),
    url("/fonts/Inter/Inter-Bold.woff") format("woff");
}

@font-face {
  font-family: "Inter";
  font-style: italic;
  font-weight: 700;
  font-display: swap;
  unicode-range: var(--inter-unicode-range);
  src: url("/fonts/Inter/Inter-BoldItalic.woff2") format("woff2"),
    url("/fonts/Inter/Inter-BoldItalic.woff") format("woff");
}

body {
  background-color: var(--cpd-color-bg-canvas-default);
  color: var(--cpd-color-text-primary);
  color-scheme: dark;
  margin: 0;
  font-family: var(--font-family);
  -webkit-font-smoothing: antialiased;
  -moz-osx-font-smoothing: grayscale;
}

html,
body,
#root {
  height: 100%;
}

#root {
  display: flex;
  flex-direction: column;
}

h1,
h2,
h3,
h4,
h5,
h6,
p,
a {
  margin-top: 0;
}

/* Headline Semi Bold */
h1 {
  font-weight: 600;
  font-size: var(--font-size-headline);
}

/* Title */
h2 {
  font-weight: 600;
  font-size: var(--font-size-title);
}

/* Subtitle */
h3 {
  font-weight: 600;
  font-size: var(--font-size-subtitle);
}

/* Body Semi Bold */
h4 {
  font-weight: 600;
  font-size: var(--font-size-body);
}

h1,
h2,
h3 {
  line-height: 1.2;
}

/* Body */
p {
  font-size: var(--font-size-body);
  line-height: var(--font-size-title);
}

a {
  color: var(--cpd-color-text-action-accent);
  text-decoration: none;
}

a:hover,
a:active {
  opacity: 0.8;
}

hr {
  width: calc(100% - 24px);
  border: none;
  border-top: 1px solid var(--cpd-color-border-interactive-secondary);
  color: var(--cpd-color-border-interactive-secondary);
  overflow: visible;
  text-align: center;
  height: 5px;
  font-weight: 600;
  font-size: var(--font-size-body);
  line-height: 24px;
  margin: 0 12px;
}

summary {
  font-size: var(--font-size-body);
}

details > :not(summary) {
  margin-left: var(--font-size-body);
}

details[open] > summary {
  margin-bottom: var(--font-size-body);
}

#root > [data-overlay-container] {
  position: relative;
  height: 100%;
}

/* normalize.css sets the focus rings on buttons in Firefox to an unusual custom
outline, which is inconsistent with our other components and is not sufficiently
visible to be accessible. This resets it back to 'auto'. */
button:-moz-focusring,
[type="button"]:-moz-focusring,
[type="reset"]:-moz-focusring,
[type="submit"]:-moz-focusring {
  outline: auto;
}<|MERGE_RESOLUTION|>--- conflicted
+++ resolved
@@ -49,13 +49,9 @@
   /* The distance to inset non-full-width content from the edge of the window
   along the inline axis */
   --inline-content-inset: max(var(--cpd-space-4x), calc((100vw - 1180px) / 2));
-<<<<<<< HEAD
-
-  --background-gradient: url("graphics/backgroundGradient.svg");
-=======
   --small-drop-shadow: 0px 1.2px 2.4px 0px rgba(0, 0, 0, 0.15);
   --subtle-drop-shadow: 0px 1px 2px 0px rgba(16, 24, 40, 0.05);
->>>>>>> 1dd19a78
+  --background-gradient: url("graphics/backgroundGradient.svg");
 }
 
 .cpd-theme-dark {
