/*
Copyright 2022 New Vector Ltd

Licensed under the Apache License, Version 2.0 (the "License");
you may not use this file except in compliance with the License.
You may obtain a copy of the License at

    http://www.apache.org/licenses/LICENSE-2.0

Unless required by applicable law or agreed to in writing, software
distributed under the License is distributed on an "AS IS" BASIS,
WITHOUT WARRANTIES OR CONDITIONS OF ANY KIND, either express or implied.
See the License for the specific language governing permissions and
limitations under the License.
*/

import { FC, useCallback, useState, FormEventHandler } from "react";
import { useHistory } from "react-router-dom";
import { randomString } from "matrix-js-sdk/src/randomstring";
import { Trans, useTranslation } from "react-i18next";
import { Heading } from "@vector-im/compound-web";

import { useClient } from "../ClientContext";
import { Header, HeaderLogo, LeftNav, RightNav } from "../Header";
import { UserMenuContainer } from "../UserMenuContainer";
import { FieldRow, InputField, ErrorMessage } from "../input/Input";
import { Button } from "../button";
import {
  createRoom,
  roomAliasLocalpartFromRoomName,
  sanitiseRoomNameInput,
} from "../matrix-utils";
import { useInteractiveRegistration } from "../auth/useInteractiveRegistration";
import { JoinExistingCallModal } from "./JoinExistingCallModal";
import { useRecaptcha } from "../auth/useRecaptcha";
import { Body, Caption, Link } from "../typography/Typography";
import { Form } from "../form/Form";
import styles from "./UnauthenticatedView.module.css";
import commonStyles from "./common.module.css";
import { generateRandomName } from "../auth/generateRandomName";
import { AnalyticsNotice } from "../analytics/AnalyticsNotice";
import { useEnableE2EE, useOptInAnalytics } from "../settings/useSetting";
import { Config } from "../config/Config";
import { E2EEBanner } from "../E2EEBanner";
import { getRoomSharedKeyLocalStorageKey } from "../e2ee/sharedKeyManagement";
import { setLocalStorageItem } from "../useLocalStorage";

export const UnauthenticatedView: FC = () => {
  const { setClient } = useClient();
  const [loading, setLoading] = useState(false);
  const [error, setError] = useState<Error>();
  const [optInAnalytics] = useOptInAnalytics();
  const { recaptchaKey, register } = useInteractiveRegistration();
  const { execute, reset, recaptchaId } = useRecaptcha(recaptchaKey);

  const [joinExistingCallModalOpen, setJoinExistingCallModalOpen] =
    useState(false);
  const onDismissJoinExistingCallModal = useCallback(
    () => setJoinExistingCallModalOpen(false),
    [setJoinExistingCallModalOpen]
  );
  const [onFinished, setOnFinished] = useState<() => void>();
  const history = useHistory();
  const { t } = useTranslation();

  const [e2eeEnabled] = useEnableE2EE();

  const onSubmit: FormEventHandler<HTMLFormElement> = useCallback(
    (e) => {
      e.preventDefault();
      const data = new FormData(e.target as HTMLFormElement);
      const roomName = sanitiseRoomNameInput(data.get("callName") as string);
      const displayName = data.get("displayName") as string;

      async function submit() {
        setError(undefined);
        setLoading(true);
        const recaptchaResponse = await execute();
        const userName = generateRandomName();
        const [client, session] = await register(
          userName,
          randomString(16),
          displayName,
          recaptchaResponse,
          true
        );

        let roomId: string;
        try {
          roomId = (
            await createRoom(client, roomName, e2eeEnabled ?? false)
          )[1];

          if (e2eeEnabled) {
            setLocalStorageItem(
              getRoomSharedKeyLocalStorageKey(roomId),
              randomString(32)
            );
          }
        } catch (error) {
          if (!setClient) {
            throw error;
          }

          // eslint-disable-next-line @typescript-eslint/ban-ts-comment
          // @ts-ignore
          if (error.errcode === "M_ROOM_IN_USE") {
            setOnFinished(() => {
              setClient({ client, session });
              const aliasLocalpart = roomAliasLocalpartFromRoomName(roomName);
              history.push(`/${aliasLocalpart}`);
            });

            setLoading(false);
            setJoinExistingCallModalOpen(true);
            return;
          } else {
            throw error;
          }
        }

        // Only consider the registration successful if we managed to create the room, too
        if (!setClient) {
          throw new Error("setClient is undefined");
        }

        setClient({ client, session });
        history.push(`/room/#?roomId=${roomId}`);
      }

      submit().catch((error) => {
        console.error(error);
        setLoading(false);
        setError(error);
        reset();
      });
    },
<<<<<<< HEAD
    [register, reset, execute, history, modalState, setClient, e2eeEnabled]
=======
    [
      register,
      reset,
      execute,
      history,
      callType,
      setJoinExistingCallModalOpen,
      setClient,
      e2eeEnabled,
    ]
>>>>>>> 43d12e81
  );

  return (
    <>
      <Header>
        <LeftNav>
          <HeaderLogo />
        </LeftNav>
        <RightNav hideMobile>
          <UserMenuContainer />
        </RightNav>
      </Header>
      <div className={commonStyles.container}>
        <main className={commonStyles.main}>
          <HeaderLogo className={commonStyles.logo} />
          <Heading size="lg" weight="semibold">
            {t("Start new call")}
          </Heading>
          <Form className={styles.form} onSubmit={onSubmit}>
            <FieldRow>
              <InputField
                id="callName"
                name="callName"
                label={t("Name of call")}
                placeholder={t("Name of call")}
                type="text"
                required
                autoComplete="off"
                data-testid="home_callName"
              />
            </FieldRow>
            <FieldRow>
              <InputField
                id="displayName"
                name="displayName"
                label={t("Display name")}
                placeholder={t("Display name")}
                type="text"
                required
                data-testid="home_displayName"
                autoComplete="off"
              />
            </FieldRow>
            {optInAnalytics === null && (
              <Caption className={styles.notice}>
                <AnalyticsNotice />
              </Caption>
            )}
            <Caption className={styles.notice}>
              <Trans>
                By clicking "Go", you agree to our{" "}
                <Link href={Config.get().eula}>
                  End User Licensing Agreement (EULA)
                </Link>
              </Trans>
            </Caption>
            <E2EEBanner />
            {error && (
              <FieldRow>
                <ErrorMessage error={error} />
              </FieldRow>
            )}
            <Button
              type="submit"
              size="lg"
              disabled={loading}
              data-testid="home_go"
            >
              {loading ? t("Loading…") : t("Go")}
            </Button>
            <div id={recaptchaId} />
          </Form>
        </main>
        <footer className={styles.footer}>
          <Body className={styles.mobileLoginLink}>
            <Link color="primary" to="/login" data-testid="home_login">
              {t("Login to your account")}
            </Link>
          </Body>
          <Body>
            <Trans>
              Not registered yet?{" "}
              <Link color="primary" to="/register" data-testid="home_register">
                Create an account
              </Link>
            </Trans>
          </Body>
        </footer>
      </div>
      {onFinished && (
        <JoinExistingCallModal
          onJoin={onFinished}
          open={joinExistingCallModalOpen}
          onDismiss={onDismissJoinExistingCallModal}
        />
      )}
    </>
  );
};<|MERGE_RESOLUTION|>--- conflicted
+++ resolved
@@ -135,20 +135,15 @@
         reset();
       });
     },
-<<<<<<< HEAD
-    [register, reset, execute, history, modalState, setClient, e2eeEnabled]
-=======
     [
       register,
       reset,
       execute,
       history,
-      callType,
       setJoinExistingCallModalOpen,
       setClient,
       e2eeEnabled,
     ]
->>>>>>> 43d12e81
   );
 
   return (
