/*
Copyright 2017 OpenMarket Ltd
Copyright 2018 New Vector Ltd
Copyright 2019 The New Vector Ltd

Licensed under the Apache License, Version 2.0 (the "License");
you may not use this file except in compliance with the License.
You may obtain a copy of the License at

    http://www.apache.org/licenses/LICENSE-2.0

Unless required by applicable law or agreed to in writing, software
distributed under the License is distributed on an "AS IS" BASIS,
WITHOUT WARRANTIES OR CONDITIONS OF ANY KIND, either express or implied.
See the License for the specific language governing permissions and
limitations under the License.
*/

// This module contains all the code needed to log the console, persist it to
// disk and submit bug reports. Rationale is as follows:
//  - Monkey-patching the console is preferable to having a log library because
//    we can catch logs by other libraries more easily, without having to all
//    depend on the same log framework / pass the logger around.
//  - We use IndexedDB to persists logs because it has generous disk space
//    limits compared to local storage. IndexedDB does not work in incognito
//    mode, in which case this module will not be able to write logs to disk.
//    However, the logs will still be stored in-memory, so can still be
//    submitted in a bug report should the user wish to: we can also store more
//    logs in-memory than in local storage, which does work in incognito mode.
//    We also need to handle the case where there are 2+ tabs. Each JS runtime
//    generates a random string which serves as the "ID" for that tab/session.
//    These IDs are stored along with the log lines.
//  - Bug reports are sent as a POST over HTTPS: it purposefully does not use
//    Matrix as bug reports may be made when Matrix is not responsive (which may
//    be the cause of the bug). We send the most recent N MB of UTF-8 log data,
//    starting with the most recent, which we know because the "ID"s are
//    actually timestamps. We then purge the remaining logs. We also do this
//    purge on startup to prevent logs from accumulating.

import EventEmitter from "events";
import { throttle } from "lodash";
import { logger } from "matrix-js-sdk/src/logger";
import { randomString } from "matrix-js-sdk/src/randomstring";

// the length of log data we keep in indexeddb (and include in the reports)
const MAX_LOG_SIZE = 1024 * 1024 * 5; // 5 MB

// Shortest amount of time between flushes. We are just appending to an
// IndexedDB table so we don't expect flushing to be that expensive, but
// we can batch the writes a little.
const MAX_FLUSH_INTERVAL_MS = 2 * 1000;

// only descend this far into nested object trees
const DEPTH_LIMIT = 3;

enum ConsoleLoggerEvent {
  Log = "log",
}

// A class which monkey-patches the global console and stores log lines.

interface LogEntry {
  id: string;
  lines: string;
  index?: number;
}

class ConsoleLogger extends EventEmitter {
  private logs = "";

<<<<<<< HEAD
    Object.entries(consoleFunctionsToLevels).forEach(([name, level]) => {
      // eslint-disable-next-line @typescript-eslint/ban-ts-comment
      // @ts-ignore
      const originalFn = consoleObj[name].bind(consoleObj);
      // eslint-disable-next-line @typescript-eslint/ban-ts-comment
      // @ts-ignore
      this.originalFunctions[name] = originalFn;
      // eslint-disable-next-line @typescript-eslint/ban-ts-comment
      // @ts-ignore
      consoleObj[name] = (...args): void => {
        this.log(level, ...args);
        originalFn(...args);
      };
    });
  }

  public log(
    level: string,
    ...args: (Error | DOMException | object | string)[]
  ): void {
=======
  public log = (
    level: LogLevel,
    ...args: (Error | DOMException | object | string | undefined)[]
  ): void => {
>>>>>>> 17be0578
    // We don't know what locale the user may be running so use ISO strings
    const ts = new Date().toISOString();

    // Convert objects and errors to helpful things
    args = args.map((arg) => {
      if (arg instanceof DOMException) {
        return arg.message + ` (${arg.name} | ${arg.code})`;
      } else if (arg instanceof Error) {
        return arg.message + (arg.stack ? `\n${arg.stack}` : "");
      } else if (typeof arg === "object") {
        return JSON.stringify(arg, getCircularReplacer());
      } else {
        return arg;
      }
    });

    // Some browsers support string formatting which we're not doing here
    // so the lines are a little more ugly but easy to implement / quick to
    // run.
    // Example line:
    // 2017-01-18T11:23:53.214Z W Failed to set badge count
    let line = `${ts} ${level} ${args.join(" ")}\n`;
    // Do some cleanup
    line = line.replace(/token=[a-zA-Z0-9-]+/gm, "token=xxxxx");
    // Using + really is the quickest way in JS
    // http://jsperf.com/concat-vs-plus-vs-join
    this.logs += line;

    this.emit(ConsoleLoggerEvent.Log);
  };

  /**
   * Returns the log lines to flush to disk and empties the internal log buffer
   * @return {string} \n delimited log lines
   */
  public popLogs(): string {
    const logsToFlush = this.logs;
    this.logs = "";
    return logsToFlush;
  }

  /**
   * Returns lines currently in the log buffer without removing them
   * @return {string} \n delimited log lines
   */
  public peekLogs(): string {
    return this.logs;
  }
}

// A class which stores log lines in an IndexedDB instance.
class IndexedDBLogStore {
  private index = 0;
  private db?: IDBDatabase;
  private flushPromise?: Promise<void>;
  private flushAgainPromise?: Promise<void>;
  private id: string;

  public constructor(
    private indexedDB: IDBFactory,
    private loggerInstance: ConsoleLogger
  ) {
    this.id = "instance-" + randomString(16);

    loggerInstance.on(ConsoleLoggerEvent.Log, this.onLoggerLog);
    window.addEventListener("beforeunload", this.flush);
  }

  /**
   * @return {Promise} Resolves when the store is ready.
   */
  public connect(): Promise<void> {
    const req = this.indexedDB.open("logs");
    return new Promise((resolve, reject) => {
      req.onsuccess = (): void => {
        this.db = req.result;

        resolve();
      };

      req.onerror = (): void => {
        const err = "Failed to open log database: " + req?.error?.name;
        logger.error(err);
        reject(new Error(err));
      };

      // First time: Setup the object store
      req.onupgradeneeded = (): void => {
        const db = req.result;
        // This is the log entries themselves. Each entry is a chunk of
        // logs (ie multiple lines). 'id' is the instance ID (so logs with
        // the same instance ID are all from the same session) and 'index'
        // is a sequence number for the chunk. The log lines live in the
        // 'lines' key, which is a chunk of many newline-separated log lines.
        const logObjStore = db.createObjectStore("logs", {
          keyPath: ["id", "index"],
        });
        // Keys in the database look like: [ "instance-148938490", 0 ]
        // (The instance ID plus the ID of each log chunk).
        // Later on we need to query everything based on an instance id.
        // In order to do this, we need to set up indexes "id".
        logObjStore.createIndex("id", "id", { unique: false });

        logObjStore.add(
          this.generateLogEntry(new Date() + " ::: Log database was created.")
        );

        // This records the last time each instance ID generated a log message, such
        // that the logs from each session can be collated in the order they last logged
        // something.
        const lastModifiedStore = db.createObjectStore("logslastmod", {
          keyPath: "id",
        });
        lastModifiedStore.add(this.generateLastModifiedTime());
      };
    });
  }

  private onLoggerLog = (): void => {
    if (!this.db) return;

    this.throttledFlush();
  };

  // Throttled function to flush logs. We use throttle rather
  // than debounce as we want logs to be written regularly, otherwise
  // if there's a constant stream of logging, we'd never write anything.
  private throttledFlush = throttle(
    () => {
      this.flush();
    },
    MAX_FLUSH_INTERVAL_MS,
    {
      leading: false,
      trailing: true,
    }
  );

  /**
   * Flush logs to disk.
   *
   * There are guards to protect against race conditions in order to ensure
   * that all previous flushes have completed before the most recent flush.
   * Consider without guards:
   *  - A calls flush() periodically.
   *  - B calls flush() and wants to send logs immediately afterwards.
   *  - If B doesn't wait for A's flush to complete, B will be missing the
   *    contents of A's flush.
   * To protect against this, we set 'flushPromise' when a flush is ongoing.
   * Subsequent calls to flush() during this period will chain another flush,
   * then keep returning that same chained flush.
   *
   * This guarantees that we will always eventually do a flush when flush() is
   * called.
   *
   * @return {Promise} Resolved when the logs have been flushed.
   */
  public flush = (): Promise<void> => {
    // check if a flush() operation is ongoing
    if (this.flushPromise) {
      if (this.flushAgainPromise) {
        // this is the 3rd+ time we've called flush() : return the same promise.
        return this.flushAgainPromise;
      }
      // queue up a flush to occur immediately after the pending one completes.
      this.flushAgainPromise = this.flushPromise
        .then(() => {
          return this.flush();
        })
        .then(() => {
          this.flushAgainPromise = undefined;
        });
      return this.flushAgainPromise;
    }
    // there is no flush promise or there was but it has finished, so do
    // a brand new one, destroying the chain which may have been built up.
    this.flushPromise = new Promise<void>((resolve, reject) => {
      if (!this.db) {
        // not connected yet or user rejected access for us to r/w to the db.
        reject(new Error("No connected database"));
        return;
      }
      const lines = this.loggerInstance.popLogs();
      if (lines.length === 0) {
        resolve();
        return;
      }
      const txn = this.db.transaction(["logs", "logslastmod"], "readwrite");
      const objStore = txn.objectStore("logs");
      txn.oncomplete = (): void => {
        resolve();
      };
      txn.onerror = (event): void => {
        logger.error("Failed to flush logs : ", event);
        reject(new Error("Failed to write logs: " + txn?.error?.message));
      };
      objStore.add(this.generateLogEntry(lines));
      const lastModStore = txn.objectStore("logslastmod");
      lastModStore.put(this.generateLastModifiedTime());
    }).then(() => {
      this.flushPromise = undefined;
    });
    return this.flushPromise;
  };

  /**
   * Consume the most recent logs and return them. Older logs which are not
   * returned are deleted at the same time, so this can be called at startup
   * to do house-keeping to keep the logs from growing too large.
   *
   * @return {Promise<Object[]>} Resolves to an array of objects. The array is
   * sorted in time (oldest first) based on when the log file was created (the
   * log ID). The objects have said log ID in an "id" field and "lines" which
   * is a big string with all the new-line delimited logs.
   */
  public async consume(): Promise<LogEntry[]> {
    const db = this.db;
    if (!db) {
      return Promise.reject(new Error("No connected database"));
    }

    // Returns: a string representing the concatenated logs for this ID.
    // Stops adding log fragments when the size exceeds maxSize
    function fetchLogs(id: string, maxSize: number): Promise<string> {
      const objectStore = db!
        .transaction("logs", "readonly")
        .objectStore("logs");

      return new Promise((resolve, reject) => {
        const query = objectStore
          .index("id")
          .openCursor(IDBKeyRange.only(id), "prev");
        let lines = "";
        query.onerror = (): void => {
          reject(new Error("Query failed: " + query?.error?.message));
        };
        query.onsuccess = (): void => {
          const cursor = query.result;
          if (!cursor) {
            resolve(lines);
            return; // end of results
          }
          lines = cursor.value.lines + lines;
          if (lines.length >= maxSize) {
            resolve(lines);
          } else {
            cursor.continue();
          }
        };
      });
    }

    // Returns: A sorted array of log IDs. (newest first)
    function fetchLogIds(): Promise<string[]> {
      // To gather all the log IDs, query for all records in logslastmod.
      const o = db!
        .transaction("logslastmod", "readonly")
        .objectStore("logslastmod");
      return selectQuery<{ ts: number; id: string }>(o, undefined, (cursor) => {
        return {
          id: cursor.value.id,
          ts: cursor.value.ts,
        };
      }).then((res) => {
        // Sort IDs by timestamp (newest first)
        return res
          .sort((a, b) => {
            return b.ts - a.ts;
          })
          .map((a) => a.id);
      });
    }

    function deleteLogs(id: number): Promise<void> {
      return new Promise<void>((resolve, reject) => {
        const txn = db!.transaction(["logs", "logslastmod"], "readwrite");
        const o = txn.objectStore("logs");
        // only load the key path, not the data which may be huge
        const query = o.index("id").openKeyCursor(IDBKeyRange.only(id));
        query.onsuccess = (): void => {
          const cursor = query.result;
          if (!cursor) {
            return;
          }
          o.delete(cursor.primaryKey);
          cursor.continue();
        };
        txn.oncomplete = (): void => {
          resolve();
        };
        txn.onerror = (): void => {
          reject(
            new Error(
              "Failed to delete logs for " + `'${id}' : ${txn?.error?.message}`
            )
          );
        };
        // delete last modified entries
        const lastModStore = txn.objectStore("logslastmod");
        lastModStore.delete(id);
      });
    }

    const allLogIds = await fetchLogIds();
    let removeLogIds: number[] = [];
    const logs: LogEntry[] = [];
    let size = 0;
    for (let i = 0; i < allLogIds.length; i++) {
      const lines = await fetchLogs(allLogIds[i], MAX_LOG_SIZE - size);

      // always add the log file: fetchLogs will truncate once the maxSize we give it is
      // exceeded, so we'll go over the max but only by one fragment's worth.
      logs.push({
        lines: lines,
        id: allLogIds[i],
      });
      size += lines.length;

      // If fetchLogs truncated we'll now be at or over the size limit,
      // in which case we should stop and remove the rest of the log files.
      if (size >= MAX_LOG_SIZE) {
        // the remaining log IDs should be removed. If we go out of
        // bounds this is just []
        removeLogIds = allLogIds.slice(i + 1).map((id) => parseInt(id, 10));
        break;
      }
    }
    if (removeLogIds.length > 0) {
      logger.log("Removing logs: ", removeLogIds);
      // Don't await this because it's non-fatal if we can't clean up
      // logs.
      Promise.all(removeLogIds.map((id) => deleteLogs(id))).then(
        () => {
          logger.log(`Removed ${removeLogIds.length} old logs.`);
        },
        (err) => {
          logger.error(err);
        }
      );
    }
    return logs;
  }

  private generateLogEntry(lines: string): LogEntry {
    return {
      id: this.id,
      lines: lines,
      index: this.index++,
    };
  }

  private generateLastModifiedTime(): { id: string; ts: number } {
    return {
      id: this.id,
      ts: Date.now(),
    };
  }
}

/**
 * Helper method to collect results from a Cursor and promiseify it.
 * @param {ObjectStore|Index} store The store to perform openCursor on.
 * @param {IDBKeyRange=} keyRange Optional key range to apply on the cursor.
 * @param {Function} resultMapper A function which is repeatedly called with a
 * Cursor.
 * Return the data you want to keep.
 * @return {Promise<T[]>} Resolves to an array of whatever you returned from
 * resultMapper.
 */
function selectQuery<T>(
  store: IDBObjectStore,
  keyRange: IDBKeyRange | undefined,
  resultMapper: (cursor: IDBCursorWithValue) => T
): Promise<T[]> {
  const query = store.openCursor(keyRange);
  return new Promise((resolve, reject) => {
    const results: T[] = [];
    query.onerror = (): void => {
      reject(new Error("Query failed: " + query?.error?.message));
    };
    // collect results
    query.onsuccess = (): void => {
      const cursor = query.result;
      if (!cursor) {
        resolve(results);
        return; // end of results
      }
      results.push(resultMapper(cursor));
      cursor.continue();
    };
  });
}
declare global {
  // eslint-disable-next-line no-var, camelcase
  var mx_rage_store: IndexedDBLogStore;
  // eslint-disable-next-line no-var, camelcase
  var mx_rage_logger: ConsoleLogger;
  // eslint-disable-next-line no-var, camelcase
  var mx_rage_initStoragePromise: Promise<void>;
}

/**
 * Configure rage shaking support for sending bug reports.
 * Modifies globals.
 * @param {boolean} setUpPersistence When true (default), the persistence will
 * be set up immediately for the logs.
 * @return {Promise} Resolves when set up.
 */
export function init(): Promise<void> {
  global.mx_rage_logger = new ConsoleLogger();
  setLogExtension(global.mx_rage_logger.log);

  return tryInitStorage();
}

/**
 * Try to start up the rageshake storage for logs. If not possible (client unsupported)
 * then this no-ops.
 * @return {Promise} Resolves when complete.
 */
function tryInitStorage(): Promise<void> {
  if (global.mx_rage_initStoragePromise) {
    return global.mx_rage_initStoragePromise;
  }

  logger.log("Configuring rageshake persistence...");

  // just *accessing* indexedDB throws an exception in firefox with
  // indexeddb disabled.
  let indexedDB;
  try {
    indexedDB = window.indexedDB;
  } catch (e) {}

  if (indexedDB) {
    global.mx_rage_store = new IndexedDBLogStore(
      indexedDB,
      global.mx_rage_logger
    );
    global.mx_rage_initStoragePromise = global.mx_rage_store.connect();
    return global.mx_rage_initStoragePromise;
  }
  global.mx_rage_initStoragePromise = Promise.resolve();
  return global.mx_rage_initStoragePromise;
}

/**
 * Get a recent snapshot of the logs, ready for attaching to a bug report
 *
 * @return {LogEntry[]}  list of log data
 */
export async function getLogsForReport(): Promise<LogEntry[]> {
  if (!global.mx_rage_logger) {
    throw new Error("No console logger, did you forget to call init()?");
  }
  // If in incognito mode, store is null, but we still want bug report
  // sending to work going off the in-memory console logs.
  if (global.mx_rage_store) {
    // flush most recent logs
    await global.mx_rage_store.flush();
    return global.mx_rage_store.consume();
  } else {
    return [
      {
        lines: global.mx_rage_logger.peekLogs(),
        id: "-",
      },
    ];
  }
}

type StringifyReplacer = (
  this: unknown,
  key: string,
  value: unknown
) => unknown;

// From https://developer.mozilla.org/en-US/docs/Web/JavaScript/Reference/Errors/Cyclic_object_value#circular_references
// Injects `<$ cycle-trimmed $>` wherever it cuts a cyclical object relationship
const getCircularReplacer = (): StringifyReplacer => {
  const seen = new WeakSet();
  const depthMap = new WeakMap<object, number>();
  return function (this: unknown, key: string, value: unknown): unknown {
    if (typeof value === "object" && value !== null) {
      if (seen.has(value)) {
        return "<$ cycle-trimmed $>";
      }
      seen.add(value);

      let depth = 0;
      if (this) {
        depth = depthMap.get(this) ?? 0;
      }
      depthMap.set(value, depth + 1);

      if (depth > DEPTH_LIMIT) return "<$ object-pruned $>";
    }
    return value;
  };
};

enum LogLevel {
  trace = 0,
  debug = 1,
  info = 2,
  warn = 3,
  error = 4,
  silent = 5,
}

type LogExtensionFunc = (
  level: LogLevel,
  ...rest: (Error | DOMException | object | string)[]
) => void;
type LogLevelString = keyof typeof LogLevel;

/**
 * This method borrowed from livekit (who also use loglevel and in turn essentially
 * took loglevel's example honouring log levels). Adds a loglevel logging extension
 * in the recommended way.
 */
export function setLogExtension(extension: LogExtensionFunc) {
  const originalFactory = logger.methodFactory;

  logger.methodFactory = function (methodName, configLevel, loggerName) {
    const rawMethod = originalFactory(methodName, configLevel, loggerName);

    const logLevel = LogLevel[methodName as LogLevelString];
    const needLog = logLevel >= configLevel && logLevel < LogLevel.silent;

    return (...args) => {
      rawMethod.apply(this, args);
      if (needLog) {
        extension(logLevel, ...args);
      }
    };
  };
  logger.setLevel(logger.getLevel()); // Be sure to call setLevel method in order to apply plugin
}<|MERGE_RESOLUTION|>--- conflicted
+++ resolved
@@ -41,6 +41,7 @@
 import { throttle } from "lodash";
 import { logger } from "matrix-js-sdk/src/logger";
 import { randomString } from "matrix-js-sdk/src/randomstring";
+import { LoggingMethod } from "loglevel";
 
 // the length of log data we keep in indexeddb (and include in the reports)
 const MAX_LOG_SIZE = 1024 * 1024 * 5; // 5 MB
@@ -68,33 +69,10 @@
 class ConsoleLogger extends EventEmitter {
   private logs = "";
 
-<<<<<<< HEAD
-    Object.entries(consoleFunctionsToLevels).forEach(([name, level]) => {
-      // eslint-disable-next-line @typescript-eslint/ban-ts-comment
-      // @ts-ignore
-      const originalFn = consoleObj[name].bind(consoleObj);
-      // eslint-disable-next-line @typescript-eslint/ban-ts-comment
-      // @ts-ignore
-      this.originalFunctions[name] = originalFn;
-      // eslint-disable-next-line @typescript-eslint/ban-ts-comment
-      // @ts-ignore
-      consoleObj[name] = (...args): void => {
-        this.log(level, ...args);
-        originalFn(...args);
-      };
-    });
-  }
-
-  public log(
-    level: string,
-    ...args: (Error | DOMException | object | string)[]
-  ): void {
-=======
   public log = (
     level: LogLevel,
     ...args: (Error | DOMException | object | string | undefined)[]
   ): void => {
->>>>>>> 17be0578
     // We don't know what locale the user may be running so use ISO strings
     const ts = new Date().toISOString();
 
@@ -616,10 +594,14 @@
  * took loglevel's example honouring log levels). Adds a loglevel logging extension
  * in the recommended way.
  */
-export function setLogExtension(extension: LogExtensionFunc) {
+export function setLogExtension(extension: LogExtensionFunc): void {
   const originalFactory = logger.methodFactory;
 
-  logger.methodFactory = function (methodName, configLevel, loggerName) {
+  logger.methodFactory = function (
+    methodName,
+    configLevel,
+    loggerName
+  ): LoggingMethod {
     const rawMethod = originalFactory(methodName, configLevel, loggerName);
 
     const logLevel = LogLevel[methodName as LogLevelString];
