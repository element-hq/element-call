--- conflicted
+++ resolved
@@ -60,7 +60,11 @@
   return item === null ? defaultValue : JSON.parse(item);
 };
 
-<<<<<<< HEAD
+export const setSetting = <T>(name: string, newValue: T) => {
+  localStorage.setItem(getSettingKey(name), JSON.stringify(newValue));
+  settingsBus.emit(name, newValue);
+};
+
 export const canEnableSpatialAudio = () => {
   const { userAgent } = navigator;
   // Spatial audio means routing audio through audio contexts. On Chrome,
@@ -81,14 +85,7 @@
 
   return [false, (_: boolean) => {}];
 };
-=======
-export const setSetting = <T>(name: string, newValue: T) => {
-  localStorage.setItem(getSettingKey(name), JSON.stringify(newValue));
-  settingsBus.emit(name, newValue);
-};
 
-export const useSpatialAudio = () => useSetting("spatial-audio", false);
->>>>>>> e3aa8102
 export const useShowInspector = () => useSetting("show-inspector", false);
 export const useOptInAnalytics = () => useSetting("opt-in-analytics", false);
 export const useKeyboardShortcuts = () =>
