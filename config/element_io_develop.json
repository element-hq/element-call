{
  "default_server_config": {
    "m.homeserver": {
      "base_url": "https://call.ems.host",
      "server_name": "call.ems.host"
    }
  },
  "posthog": {
<<<<<<< HEAD
    "api_key": "phc_eKb9HoAr83OmcDiU9jt7QSIcCz5EDWCFvQfvQ3uh98T",
    "api_host": "https://posthog-element-call.element.io"
=======
    "api_key": "phc_rXGHx9vDmyEvyRxPziYtdVIv0ahEv8A9uLWFcCi1WcU",
    "api_host": "https://app.posthog.com"
>>>>>>> 9b43d0b1
  },
  "sentry": {
    "environment": "main-branch-cd",
    "DSN": "https://b1e328d49be3402ba96101338989fb35@sentry.matrix.org/41"
  },
  "rageshake": {
    "submit_url": "https://element.io/bugreports/submit"
  }
}<|MERGE_RESOLUTION|>--- conflicted
+++ resolved
@@ -6,13 +6,8 @@
     }
   },
   "posthog": {
-<<<<<<< HEAD
-    "api_key": "phc_eKb9HoAr83OmcDiU9jt7QSIcCz5EDWCFvQfvQ3uh98T",
+    "api_key": "phc_rXGHx9vDmyEvyRxPziYtdVIv0ahEv8A9uLWFcCi1WcU",
     "api_host": "https://posthog-element-call.element.io"
-=======
-    "api_key": "phc_rXGHx9vDmyEvyRxPziYtdVIv0ahEv8A9uLWFcCi1WcU",
-    "api_host": "https://app.posthog.com"
->>>>>>> 9b43d0b1
   },
   "sentry": {
     "environment": "main-branch-cd",
