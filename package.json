{
  "version": "0.0.0",
  "type": "module",
  "scripts": {
    "dev": "vite",
    "build": "NODE_OPTIONS=--max-old-space-size=16384 vite build",
    "serve": "vite preview",
    "storybook": "start-storybook -p 6006",
    "build-storybook": "build-storybook",
    "prettier:check": "prettier -c .",
    "prettier:format": "prettier -w .",
    "lint": "yarn lint:types && yarn lint:js",
    "lint:js": "eslint --max-warnings 0 src",
    "lint:types": "tsc",
    "i18n": "node_modules/i18next-parser/bin/cli.js",
    "i18n:check": "node_modules/i18next-parser/bin/cli.js --fail-on-warnings --fail-on-update",
    "test": "jest"
  },
  "dependencies": {
    "@juggle/resize-observer": "^3.3.1",
    "@livekit/components-react": "^1.0.3",
    "@matrix-org/olm": "https://gitlab.matrix.org/api/v4/projects/27/packages/npm/@matrix-org/olm/-/@matrix-org/olm-3.2.14.tgz",
    "@opentelemetry/api": "^1.4.0",
    "@opentelemetry/context-zone": "^1.9.1",
    "@opentelemetry/exporter-jaeger": "^1.9.1",
    "@opentelemetry/exporter-trace-otlp-http": "^0.35.1",
    "@opentelemetry/instrumentation-document-load": "^0.31.1",
    "@opentelemetry/instrumentation-user-interaction": "^0.32.1",
    "@opentelemetry/sdk-trace-web": "^1.9.1",
    "@react-aria/button": "^3.3.4",
    "@react-aria/dialog": "^3.1.4",
    "@react-aria/focus": "^3.5.0",
    "@react-aria/menu": "^3.3.0",
    "@react-aria/overlays": "^3.7.3",
    "@react-aria/select": "^3.6.0",
    "@react-aria/tabs": "^3.1.0",
    "@react-aria/tooltip": "^3.1.3",
    "@react-aria/utils": "^3.10.0",
    "@react-spring/web": "^9.4.4",
    "@react-stately/collections": "^3.3.4",
    "@react-stately/overlays": "^3.1.3",
    "@react-stately/select": "^3.1.3",
    "@react-stately/tooltip": "^3.0.5",
    "@react-stately/tree": "^3.2.0",
    "@sentry/react": "^6.13.3",
    "@sentry/tracing": "^6.13.3",
    "@types/grecaptcha": "^3.0.4",
    "@types/sdp-transform": "^2.4.5",
    "@use-gesture/react": "^10.2.11",
    "classnames": "^2.3.1",
    "color-hash": "^2.0.1",
    "events": "^3.3.0",
    "i18next": "^21.10.0",
    "i18next-browser-languagedetector": "^6.1.8",
    "i18next-http-backend": "^1.4.4",
<<<<<<< HEAD
    "livekit-client": "^1.9.7",
    "matrix-js-sdk": "github:matrix-org/matrix-js-sdk#b1757b4f9dfe8a1fbb5b8d9ed697ff8b8516413e",
    "matrix-widget-api": "^1.0.0",
    "mermaid": "^9.4.0-rc.2",
=======
    "lodash": "^4.17.21",
    "matrix-js-sdk": "github:matrix-org/matrix-js-sdk#3cfad3cdeb7b19b8e0e7015784efd803cb9542f1",
    "matrix-widget-api": "^1.3.1",
    "mermaid": "^8.13.8",
>>>>>>> f070ab7f
    "normalize.css": "^8.0.1",
    "pako": "^2.0.4",
    "postcss-preset-env": "^7",
    "posthog-js": "^1.29.0",
    "re-resizable": "^6.9.0",
    "react": "18",
    "react-dom": "18",
    "react-i18next": "^11.18.6",
    "react-json-view": "^1.21.3",
    "react-router": "6",
    "react-router-dom": "^5.2.0",
    "react-use-clipboard": "^1.0.7",
    "react-use-measure": "^2.1.1",
    "sdp-transform": "^2.14.1",
    "tinyqueue": "^2.0.3",
    "unique-names-generator": "^4.6.0"
  },
  "devDependencies": {
    "@babel/core": "^7.16.5",
    "@sentry/vite-plugin": "^0.3.0",
    "@storybook/react": "^6.5.0-alpha.5",
    "@testing-library/jest-dom": "^5.16.5",
    "@testing-library/react": "^13.4.0",
    "@types/node": "^18.13.0",
    "@types/request": "^2.48.8",
    "@typescript-eslint/eslint-plugin": "^5.52.0",
    "@typescript-eslint/parser": "^5.52.0",
    "babel-loader": "^8.2.3",
    "babel-plugin-transform-vite-meta-env": "^1.0.3",
    "eslint": "^8.14.0",
    "eslint-config-google": "^0.14.0",
    "eslint-config-prettier": "^8.5.0",
    "eslint-plugin-import": "^2.26.0",
    "eslint-plugin-jsx-a11y": "^6.5.1",
    "eslint-plugin-matrix-org": "^0.4.0",
    "eslint-plugin-react": "^7.29.4",
    "eslint-plugin-react-hooks": "^4.5.0",
    "i18next-parser": "^6.6.0",
    "identity-obj-proxy": "^3.0.0",
    "jest": "^29.2.2",
    "jest-environment-jsdom": "^29.3.1",
    "prettier": "^2.6.2",
    "sass": "^1.42.1",
    "storybook-builder-vite": "^0.1.12",
    "typescript": "^4.9.5",
    "typescript-strict-plugin": "^2.0.1",
    "vite": "^2.4.2",
    "vite-plugin-html-template": "^1.1.0",
    "vite-plugin-svgr": "^0.4.0"
  },
  "jest": {
    "testEnvironment": "jsdom",
    "testMatch": [
      "<rootDir>/test/**/*-test.[jt]s?(x)"
    ],
    "transformIgnorePatterns": [
      "/node_modules/(?!d3)+$",
      "/node_modules/(?!internmap)+$"
    ],
    "moduleNameMapper": {
      "\\.(css|less|svg)+$": "identity-obj-proxy",
      "^\\./IndexedDBWorker\\?worker$": "<rootDir>/test/mocks/workerMock.ts",
      "^\\./olm$": "<rootDir>/test/mocks/olmMock.ts"
    }
  }
}<|MERGE_RESOLUTION|>--- conflicted
+++ resolved
@@ -53,17 +53,11 @@
     "i18next": "^21.10.0",
     "i18next-browser-languagedetector": "^6.1.8",
     "i18next-http-backend": "^1.4.4",
-<<<<<<< HEAD
     "livekit-client": "^1.9.7",
-    "matrix-js-sdk": "github:matrix-org/matrix-js-sdk#b1757b4f9dfe8a1fbb5b8d9ed697ff8b8516413e",
-    "matrix-widget-api": "^1.0.0",
-    "mermaid": "^9.4.0-rc.2",
-=======
     "lodash": "^4.17.21",
     "matrix-js-sdk": "github:matrix-org/matrix-js-sdk#3cfad3cdeb7b19b8e0e7015784efd803cb9542f1",
     "matrix-widget-api": "^1.3.1",
     "mermaid": "^8.13.8",
->>>>>>> f070ab7f
     "normalize.css": "^8.0.1",
     "pako": "^2.0.4",
     "postcss-preset-env": "^7",
