{
  "version": "0.0.0",
  "type": "module",
  "scripts": {
    "dev": "vite",
    "build": "vite build",
    "serve": "vite preview",
    "storybook": "start-storybook -p 6006",
    "build-storybook": "build-storybook",
    "prettier:check": "prettier -c .",
    "prettier:format": "prettier -w .",
    "lint": "yarn lint:types && yarn lint:js",
    "lint:js": "eslint --max-warnings 0 src",
    "lint:types": "tsc",
    "i18n": "node_modules/i18next-parser/bin/cli.js",
    "i18n:check": "node_modules/i18next-parser/bin/cli.js --fail-on-warnings --fail-on-update",
    "test": "jest"
  },
  "dependencies": {
    "@juggle/resize-observer": "^3.3.1",
    "@matrix-org/olm": "https://gitlab.matrix.org/api/v4/projects/27/packages/npm/@matrix-org/olm/-/@matrix-org/olm-3.2.14.tgz",
    "@react-aria/button": "^3.3.4",
    "@react-aria/dialog": "^3.1.4",
    "@react-aria/focus": "^3.5.0",
    "@react-aria/menu": "^3.3.0",
    "@react-aria/overlays": "^3.7.3",
    "@react-aria/select": "^3.6.0",
    "@react-aria/tabs": "^3.1.0",
    "@react-aria/tooltip": "^3.1.3",
    "@react-aria/utils": "^3.10.0",
    "@react-spring/web": "^9.4.4",
    "@react-stately/collections": "^3.3.4",
    "@react-stately/overlays": "^3.1.3",
    "@react-stately/select": "^3.1.3",
    "@react-stately/tooltip": "^3.0.5",
    "@react-stately/tree": "^3.2.0",
    "@sentry/react": "^6.13.3",
    "@sentry/tracing": "^6.13.3",
    "@types/grecaptcha": "^3.0.4",
    "@types/sdp-transform": "^2.4.5",
    "@use-gesture/react": "^10.2.11",
    "classnames": "^2.3.1",
    "color-hash": "^2.0.1",
    "events": "^3.3.0",
    "i18next": "^21.10.0",
    "i18next-browser-languagedetector": "^6.1.8",
    "i18next-http-backend": "^1.4.4",
<<<<<<< HEAD
    "matrix-js-sdk": "github:matrix-org/matrix-js-sdk#278dd6a3d35cf89c03f9172f9c81579577a267b3",
=======
    "lodash": "^4.17.21",
    "matrix-js-sdk": "github:matrix-org/matrix-js-sdk#64197bf4db6486d77708125d7fb2e8d7fe001f14",
>>>>>>> 0f2a62a5
    "matrix-widget-api": "^1.0.0",
    "mermaid": "^8.13.8",
    "normalize.css": "^8.0.1",
    "pako": "^2.0.4",
    "postcss-preset-env": "^7",
    "posthog-js": "^1.29.0",
    "re-resizable": "^6.9.0",
    "react": "18",
    "react-dom": "18",
    "react-i18next": "^11.18.6",
    "react-json-view": "^1.21.3",
    "react-router": "6",
    "react-router-dom": "^5.2.0",
    "react-use-clipboard": "^1.0.7",
    "react-use-measure": "^2.1.1",
    "sdp-transform": "^2.14.1",
    "unique-names-generator": "^4.6.0"
  },
  "devDependencies": {
    "@babel/core": "^7.16.5",
    "@sentry/vite-plugin": "^0.3.0",
    "@storybook/react": "^6.5.0-alpha.5",
    "@testing-library/jest-dom": "^5.16.5",
    "@testing-library/react": "^13.4.0",
    "@types/request": "^2.48.8",
    "@typescript-eslint/eslint-plugin": "^5.22.0",
    "@typescript-eslint/parser": "^5.22.0",
    "babel-loader": "^8.2.3",
    "babel-plugin-transform-vite-meta-env": "^1.0.3",
    "eslint": "^8.14.0",
    "eslint-config-google": "^0.14.0",
    "eslint-config-prettier": "^8.5.0",
    "eslint-plugin-import": "^2.26.0",
    "eslint-plugin-jsx-a11y": "^6.5.1",
    "eslint-plugin-matrix-org": "^0.4.0",
    "eslint-plugin-react": "^7.29.4",
    "eslint-plugin-react-hooks": "^4.5.0",
    "i18next-parser": "^6.6.0",
    "identity-obj-proxy": "^3.0.0",
    "jest": "^29.2.2",
    "jest-environment-jsdom": "^29.3.1",
    "prettier": "^2.6.2",
    "sass": "^1.42.1",
    "storybook-builder-vite": "^0.1.12",
    "typescript": "^4.6.4",
    "typescript-strict-plugin": "^2.0.1",
    "vite": "^2.4.2",
    "vite-plugin-html-template": "^1.1.0",
    "vite-plugin-svgr": "^0.4.0"
  },
  "jest": {
    "testEnvironment": "jsdom",
    "testMatch": [
      "<rootDir>/test/**/*-test.[jt]s?(x)"
    ],
    "transformIgnorePatterns": [
      "/node_modules/(?!d3)+$",
      "/node_modules/(?!internmap)+$"
    ],
    "moduleNameMapper": {
      "\\.(css|less|svg)+$": "identity-obj-proxy",
      "^\\./IndexedDBWorker\\?worker$": "<rootDir>/test/mocks/workerMock.ts",
      "^\\./olm$": "<rootDir>/test/mocks/olmMock.ts"
    }
  }
}<|MERGE_RESOLUTION|>--- conflicted
+++ resolved
@@ -45,12 +45,7 @@
     "i18next": "^21.10.0",
     "i18next-browser-languagedetector": "^6.1.8",
     "i18next-http-backend": "^1.4.4",
-<<<<<<< HEAD
-    "matrix-js-sdk": "github:matrix-org/matrix-js-sdk#278dd6a3d35cf89c03f9172f9c81579577a267b3",
-=======
-    "lodash": "^4.17.21",
-    "matrix-js-sdk": "github:matrix-org/matrix-js-sdk#64197bf4db6486d77708125d7fb2e8d7fe001f14",
->>>>>>> 0f2a62a5
+    "matrix-js-sdk": "github:matrix-org/matrix-js-sdk#ac97928a5d081b0502952295eea5b8fa7bdf8839",
     "matrix-widget-api": "^1.0.0",
     "mermaid": "^8.13.8",
     "normalize.css": "^8.0.1",
